--- conflicted
+++ resolved
@@ -124,16 +124,7 @@
   // Layer's background blur radius in pixels.
   int32 background_blur_radius = 52;
 
-<<<<<<< HEAD
-  uint32 owner_uid = 53;
-
-  // Regions of a layer, where blur should be applied.
-  repeated BlurRegion blur_regions = 54;
-
-  bool is_trusted_overlay = 55;
-=======
   bool is_trusted_overlay = 53;
->>>>>>> 8c838655
 }
 
 message PositionProto {
@@ -202,34 +193,20 @@
 
     uint32 surface_inset = 5;
     bool visible = 6;
-    bool can_receive_keys = 7  [deprecated=true];
-    bool focusable = 8;
+    bool can_receive_keys = 7;
+    bool has_focus = 8;
     bool has_wallpaper = 9;
 
     float global_scale_factor = 10;
-    float window_x_scale = 11 [deprecated=true];
-    float window_y_scale = 12 [deprecated=true];
+    float window_x_scale = 11;
+    float window_y_scale = 12;
 
     uint32 crop_layer_id = 13;
     bool replace_touchable_region_with_crop = 14;
     RectProto touchable_region_crop = 15;
-    TransformProto transform = 16;
 }
 
 message ColorTransformProto {
   // This will be a 4x4 matrix of float values
   repeated float val = 1;
-}
-
-message BlurRegion {
-    uint32 blur_radius = 1;
-    uint32 corner_radius_tl = 2;
-    uint32 corner_radius_tr = 3;
-    uint32 corner_radius_bl = 4;
-    float corner_radius_br = 5;
-    float alpha = 6;
-    int32 left = 7;
-    int32 top = 8;
-    int32 right = 9;
-    int32 bottom = 10;
 }