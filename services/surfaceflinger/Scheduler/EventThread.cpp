--- conflicted
+++ resolved
@@ -108,16 +108,6 @@
 }
 
 DisplayEventReceiver::Event makeVSync(PhysicalDisplayId displayId, nsecs_t timestamp,
-<<<<<<< HEAD
-                                      uint32_t count, nsecs_t expectedVSyncTimestamp,
-                                      nsecs_t deadlineTimestamp, int64_t vsyncId) {
-    DisplayEventReceiver::Event event;
-    event.header = {DisplayEventReceiver::DISPLAY_EVENT_VSYNC, displayId, timestamp};
-    event.vsync.count = count;
-    event.vsync.expectedVSyncTimestamp = expectedVSyncTimestamp;
-    event.vsync.deadlineTimestamp = deadlineTimestamp;
-    event.vsync.vsyncId = vsyncId;
-=======
                                       uint32_t count, nsecs_t expectedPresentationTime,
                                       nsecs_t deadlineTimestamp) {
     DisplayEventReceiver::Event event;
@@ -131,16 +121,15 @@
                                                .deadlineTimestamp = deadlineTimestamp,
                                                .expectedPresentationTime =
                                                        expectedPresentationTime};
->>>>>>> 013d28fc
     return event;
 }
 
-DisplayEventReceiver::Event makeModeChanged(PhysicalDisplayId displayId, DisplayModeId modeId,
-                                            nsecs_t vsyncPeriod) {
+DisplayEventReceiver::Event makeModeChanged(DisplayModePtr mode) {
     DisplayEventReceiver::Event event;
-    event.header = {DisplayEventReceiver::DISPLAY_EVENT_MODE_CHANGE, displayId, systemTime()};
-    event.modeChange.modeId = modeId.value();
-    event.modeChange.vsyncPeriod = vsyncPeriod;
+    event.header = {DisplayEventReceiver::DISPLAY_EVENT_MODE_CHANGE, mode->getPhysicalDisplayId(),
+                    systemTime()};
+    event.modeChange.modeId = mode->getId().value();
+    event.modeChange.vsyncPeriod = mode->getVsyncPeriod();
     return event;
 }
 
@@ -187,22 +176,20 @@
     mEventThread->registerDisplayEventConnection(this);
 }
 
-status_t EventThreadConnection::stealReceiveChannel(gui::BitTube* outChannel) {
+binder::Status EventThreadConnection::stealReceiveChannel(gui::BitTube* outChannel) {
     outChannel->setReceiveFd(mChannel.moveReceiveFd());
     outChannel->setSendFd(base::unique_fd(dup(mChannel.getSendFd())));
-    return NO_ERROR;
-}
-
-status_t EventThreadConnection::setVsyncRate(uint32_t rate) {
-    mEventThread->setVsyncRate(rate, this);
-    return NO_ERROR;
-}
-
-void EventThreadConnection::requestNextVsync() {
-    ATRACE_NAME("requestNextVsync");
+    return binder::Status::ok();
+}
+
+binder::Status EventThreadConnection::setVsyncRate(int rate) {
+    mEventThread->setVsyncRate(static_cast<uint32_t>(rate), this);
+    return binder::Status::ok();
+}
+
+binder::Status EventThreadConnection::requestNextVsync() {
+    ATRACE_CALL();
     mEventThread->requestNextVsync(this);
-<<<<<<< HEAD
-=======
     return binder::Status::ok();
 }
 
@@ -211,7 +198,6 @@
     ATRACE_CALL();
     outVsyncEventData->vsync = mEventThread->getLatestVsyncEventData(this);
     return binder::Status::ok();
->>>>>>> 013d28fc
 }
 
 status_t EventThreadConnection::postEvent(const DisplayEventReceiver::Event& event) {
@@ -358,8 +344,6 @@
     }
 }
 
-<<<<<<< HEAD
-=======
 VsyncEventData EventThread::getLatestVsyncEventData(
         const sp<EventThreadConnection>& connection) const {
     VsyncEventData vsyncEventData;
@@ -375,7 +359,6 @@
     return vsyncEventData;
 }
 
->>>>>>> 013d28fc
 void EventThread::onScreenReleased() {
     std::lock_guard<std::mutex> lock(mMutex);
     if (!mVSyncState || mVSyncState->synthetic) {
@@ -396,26 +379,13 @@
     mCondition.notify_all();
 }
 
-void EventThread::onVSyncEvent(nsecs_t timestamp, nsecs_t expectedVSyncTimestamp,
-                               nsecs_t deadlineTimestamp) {
+void EventThread::onVSyncEvent(nsecs_t timestamp, VSyncSource::VSyncData vsyncData) {
     std::lock_guard<std::mutex> lock(mMutex);
 
     LOG_FATAL_IF(!mVSyncState);
-    const int64_t vsyncId = [&] {
-        if (mTokenManager != nullptr) {
-            return mTokenManager->generateTokenForPredictions(
-                    {timestamp, deadlineTimestamp, expectedVSyncTimestamp});
-        }
-        return FrameTimelineInfo::INVALID_VSYNC_ID;
-    }();
-
     mPendingEvents.push_back(makeVSync(mVSyncState->displayId, timestamp, ++mVSyncState->count,
-<<<<<<< HEAD
-                                       expectedVSyncTimestamp, deadlineTimestamp, vsyncId));
-=======
                                        vsyncData.expectedPresentationTime,
                                        vsyncData.deadlineTimestamp));
->>>>>>> 013d28fc
     mCondition.notify_all();
 }
 
@@ -426,11 +396,10 @@
     mCondition.notify_all();
 }
 
-void EventThread::onModeChanged(PhysicalDisplayId displayId, DisplayModeId modeId,
-                                nsecs_t vsyncPeriod) {
-    std::lock_guard<std::mutex> lock(mMutex);
-
-    mPendingEvents.push_back(makeModeChanged(displayId, modeId, vsyncPeriod));
+void EventThread::onModeChanged(DisplayModePtr mode) {
+    std::lock_guard<std::mutex> lock(mMutex);
+
+    mPendingEvents.push_back(makeModeChanged(mode));
     mCondition.notify_all();
 }
 
@@ -551,16 +520,9 @@
                 const auto now = systemTime(SYSTEM_TIME_MONOTONIC);
                 const auto deadlineTimestamp = now + timeout.count();
                 const auto expectedVSyncTime = deadlineTimestamp + timeout.count();
-                const int64_t vsyncId = [&] {
-                    if (mTokenManager != nullptr) {
-                        return mTokenManager->generateTokenForPredictions(
-                                {now, deadlineTimestamp, expectedVSyncTime});
-                    }
-                    return FrameTimelineInfo::INVALID_VSYNC_ID;
-                }();
                 mPendingEvents.push_back(makeVSync(mVSyncState->displayId, now,
                                                    ++mVSyncState->count, expectedVSyncTime,
-                                                   deadlineTimestamp, vsyncId));
+                                                   deadlineTimestamp));
             }
         }
     }
@@ -620,8 +582,6 @@
     }
 }
 
-<<<<<<< HEAD
-=======
 int64_t EventThread::generateToken(nsecs_t timestamp, nsecs_t deadlineTimestamp,
                                    nsecs_t expectedPresentationTime) const {
     if (mTokenManager != nullptr) {
@@ -656,21 +616,16 @@
     }
 }
 
->>>>>>> 013d28fc
 void EventThread::dispatchEvent(const DisplayEventReceiver::Event& event,
                                 const DisplayEventConsumers& consumers) {
     for (const auto& consumer : consumers) {
         DisplayEventReceiver::Event copy = event;
         if (event.header.type == DisplayEventReceiver::DISPLAY_EVENT_VSYNC) {
-<<<<<<< HEAD
-            copy.vsync.frameInterval = mGetVsyncPeriodFunction(consumer->mOwnerUid);
-=======
             const int64_t frameInterval = mGetVsyncPeriodFunction(consumer->mOwnerUid);
             copy.vsync.vsyncData.frameInterval = frameInterval;
             generateFrameTimeline(copy.vsync.vsyncData, frameInterval, copy.header.timestamp,
                                   event.vsync.vsyncData.preferredExpectedPresentationTime(),
                                   event.vsync.vsyncData.preferredDeadlineTimestamp());
->>>>>>> 013d28fc
         }
         switch (consumer->postEvent(copy)) {
             case NO_ERROR:
