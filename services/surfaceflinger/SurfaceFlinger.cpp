/*
 * Copyright (C) 2007 The Android Open Source Project
 *
 * Licensed under the Apache License, Version 2.0 (the "License");
 * you may not use this file except in compliance with the License.
 * You may obtain a copy of the License at
 *
 *      http://www.apache.org/licenses/LICENSE-2.0
 *
 * Unless required by applicable law or agreed to in writing, software
 * distributed under the License is distributed on an "AS IS" BASIS,
 * WITHOUT WARRANTIES OR CONDITIONS OF ANY KIND, either express or implied.
 * See the License for the specific language governing permissions and
 * limitations under the License.
 */

#include <stdlib.h>
#include <stdio.h>
#include <stdint.h>
#include <unistd.h>
#include <fcntl.h>
#include <errno.h>
#include <math.h>
#include <limits.h>
#include <sys/types.h>
#include <sys/stat.h>
#include <sys/ioctl.h>

#include <cutils/log.h>
#include <cutils/properties.h>

#include <binder/IPCThreadState.h>
#include <binder/IServiceManager.h>
#include <binder/MemoryHeapBase.h>

#include <utils/String8.h>
#include <utils/String16.h>
#include <utils/StopWatch.h>

#include <ui/GraphicBufferAllocator.h>
#include <ui/GraphicLog.h>
#include <ui/PixelFormat.h>

#include <pixelflinger/pixelflinger.h>
#include <GLES/gl.h>

#include "clz.h"
#include "GLExtensions.h"
#include "Layer.h"
#include "LayerDim.h"
#include "SurfaceFlinger.h"

#include "DisplayHardware/DisplayHardware.h"
#include "DisplayHardware/HWComposer.h"

/* ideally AID_GRAPHICS would be in a semi-public header
 * or there would be a way to map a user/group name to its id
 */
#ifndef AID_GRAPHICS
#define AID_GRAPHICS 1003
#endif

#define DISPLAY_COUNT       1

namespace android {
// ---------------------------------------------------------------------------

SurfaceFlinger::SurfaceFlinger()
    :   BnSurfaceComposer(), Thread(false),
        mTransactionFlags(0),
        mTransactionCount(0),
        mResizeTransationPending(false),
        mLayersRemoved(false),
        mBootTime(systemTime()),
        mHardwareTest("android.permission.HARDWARE_TEST"),
        mAccessSurfaceFlinger("android.permission.ACCESS_SURFACE_FLINGER"),
        mReadFramebuffer("android.permission.READ_FRAME_BUFFER"),
        mDump("android.permission.DUMP"),
        mVisibleRegionsDirty(false),
        mHwWorkListDirty(false),
        mDeferReleaseConsole(false),
        mFreezeDisplay(false),
        mElectronBeamAnimationMode(0),
        mFreezeCount(0),
        mFreezeDisplayTime(0),
        mDebugRegion(0),
        mDebugBackground(0),
        mDebugDisableHWC(0),
        mDebugInSwapBuffers(0),
        mLastSwapBufferTime(0),
        mDebugInTransaction(0),
        mLastTransactionTime(0),
        mBootFinished(false),
        mConsoleSignals(0),
        mSecureFrameBuffer(0)
{
    init();
}

void SurfaceFlinger::init()
{
    LOGI("SurfaceFlinger is starting");

    // debugging stuff...
    char value[PROPERTY_VALUE_MAX];
    property_get("debug.sf.showupdates", value, "0");
    mDebugRegion = atoi(value);
    property_get("debug.sf.showbackground", value, "0");
    mDebugBackground = atoi(value);

    LOGI_IF(mDebugRegion,       "showupdates enabled");
    LOGI_IF(mDebugBackground,   "showbackground enabled");
}

SurfaceFlinger::~SurfaceFlinger()
{
    glDeleteTextures(1, &mWormholeTexName);
}

sp<IMemoryHeap> SurfaceFlinger::getCblk() const
{
    return mServerHeap;
}

sp<ISurfaceComposerClient> SurfaceFlinger::createConnection()
{
    sp<ISurfaceComposerClient> bclient;
    sp<Client> client(new Client(this));
    status_t err = client->initCheck();
    if (err == NO_ERROR) {
        bclient = client;
    }
    return bclient;
}

sp<ISurfaceComposerClient> SurfaceFlinger::createClientConnection()
{
    sp<ISurfaceComposerClient> bclient;
    sp<UserClient> client(new UserClient(this));
    status_t err = client->initCheck();
    if (err == NO_ERROR) {
        bclient = client;
    }
    return bclient;
}

sp<IGraphicBufferAlloc> SurfaceFlinger::createGraphicBufferAlloc()
{
    sp<GraphicBufferAlloc> gba(new GraphicBufferAlloc());
    return gba;
}

const GraphicPlane& SurfaceFlinger::graphicPlane(int dpy) const
{
    LOGE_IF(uint32_t(dpy) >= DISPLAY_COUNT, "Invalid DisplayID %d", dpy);
    const GraphicPlane& plane(mGraphicPlanes[dpy]);
    return plane;
}

GraphicPlane& SurfaceFlinger::graphicPlane(int dpy)
{
    return const_cast<GraphicPlane&>(
        const_cast<SurfaceFlinger const *>(this)->graphicPlane(dpy));
}

void SurfaceFlinger::bootFinished()
{
    const nsecs_t now = systemTime();
    const nsecs_t duration = now - mBootTime;
    LOGI("Boot is finished (%ld ms)", long(ns2ms(duration)) );
    mBootFinished = true;
    property_set("ctl.stop", "bootanim");
}

void SurfaceFlinger::onFirstRef()
{
    run("SurfaceFlinger", PRIORITY_URGENT_DISPLAY);

    // Wait for the main thread to be done with its initialization
    mReadyToRunBarrier.wait();
}

static inline uint16_t pack565(int r, int g, int b) {
    return (r<<11)|(g<<5)|b;
}

status_t SurfaceFlinger::readyToRun()
{
    LOGI(   "SurfaceFlinger's main thread ready to run. "
            "Initializing graphics H/W...");

    // we only support one display currently
    int dpy = 0;

    {
        // initialize the main display
        GraphicPlane& plane(graphicPlane(dpy));
        DisplayHardware* const hw = new DisplayHardware(this, dpy);
        plane.setDisplayHardware(hw);
    }

    // create the shared control-block
    mServerHeap = new MemoryHeapBase(4096,
            MemoryHeapBase::READ_ONLY, "SurfaceFlinger read-only heap");
    LOGE_IF(mServerHeap==0, "can't create shared memory dealer");

    mServerCblk = static_cast<surface_flinger_cblk_t*>(mServerHeap->getBase());
    LOGE_IF(mServerCblk==0, "can't get to shared control block's address");

    new(mServerCblk) surface_flinger_cblk_t;

    // initialize primary screen
    // (other display should be initialized in the same manner, but
    // asynchronously, as they could come and go. None of this is supported
    // yet).
    const GraphicPlane& plane(graphicPlane(dpy));
    const DisplayHardware& hw = plane.displayHardware();
    const uint32_t w = hw.getWidth();
    const uint32_t h = hw.getHeight();
    const uint32_t f = hw.getFormat();
    hw.makeCurrent();

    // initialize the shared control block
    mServerCblk->connected |= 1<<dpy;
    display_cblk_t* dcblk = mServerCblk->displays + dpy;
    memset(dcblk, 0, sizeof(display_cblk_t));
    dcblk->w            = plane.getWidth();
    dcblk->h            = plane.getHeight();
    dcblk->format       = f;
    dcblk->orientation  = ISurfaceComposer::eOrientationDefault;
    dcblk->xdpi         = hw.getDpiX();
    dcblk->ydpi         = hw.getDpiY();
    dcblk->fps          = hw.getRefreshRate();
    dcblk->density      = hw.getDensity();

    // Initialize OpenGL|ES
    glPixelStorei(GL_UNPACK_ALIGNMENT, 4);
    glPixelStorei(GL_PACK_ALIGNMENT, 4);
    glEnableClientState(GL_VERTEX_ARRAY);
    glEnable(GL_SCISSOR_TEST);
    glShadeModel(GL_FLAT);
    glDisable(GL_DITHER);
    glDisable(GL_CULL_FACE);

    const uint16_t g0 = pack565(0x0F,0x1F,0x0F);
    const uint16_t g1 = pack565(0x17,0x2f,0x17);
    const uint16_t textureData[4] = { g0, g1, g1, g0 };
    glGenTextures(1, &mWormholeTexName);
    glBindTexture(GL_TEXTURE_2D, mWormholeTexName);
    glTexParameterx(GL_TEXTURE_2D, GL_TEXTURE_MAG_FILTER, GL_NEAREST);
    glTexParameterx(GL_TEXTURE_2D, GL_TEXTURE_MIN_FILTER, GL_NEAREST);
    glTexParameterx(GL_TEXTURE_2D, GL_TEXTURE_WRAP_S, GL_REPEAT);
    glTexParameterx(GL_TEXTURE_2D, GL_TEXTURE_WRAP_T, GL_REPEAT);
    glTexImage2D(GL_TEXTURE_2D, 0, GL_RGB, 2, 2, 0,
            GL_RGB, GL_UNSIGNED_SHORT_5_6_5, textureData);

    glViewport(0, 0, w, h);
    glMatrixMode(GL_PROJECTION);
    glLoadIdentity();
    glOrthof(0, w, h, 0, 0, 1);

    mReadyToRunBarrier.open();

    /*
     *  We're now ready to accept clients...
     */

    // start boot animation
    property_set("ctl.start", "bootanim");

    return NO_ERROR;
}

// ----------------------------------------------------------------------------
#if 0
#pragma mark -
#pragma mark Events Handler
#endif

void SurfaceFlinger::waitForEvent()
{
    while (true) {
        nsecs_t timeout = -1;
        const nsecs_t freezeDisplayTimeout = ms2ns(5000);
        if (UNLIKELY(isFrozen())) {
            // wait 5 seconds
            const nsecs_t now = systemTime();
            if (mFreezeDisplayTime == 0) {
                mFreezeDisplayTime = now;
            }
            nsecs_t waitTime = freezeDisplayTimeout - (now - mFreezeDisplayTime);
            timeout = waitTime>0 ? waitTime : 0;
        }

        sp<MessageBase> msg = mEventQueue.waitMessage(timeout);

        // see if we timed out
        if (isFrozen()) {
            const nsecs_t now = systemTime();
            nsecs_t frozenTime = (now - mFreezeDisplayTime);
            if (frozenTime >= freezeDisplayTimeout) {
                // we timed out and are still frozen
                LOGW("timeout expired mFreezeDisplay=%d, mFreezeCount=%d",
                        mFreezeDisplay, mFreezeCount);
                mFreezeDisplayTime = 0;
                mFreezeCount = 0;
                mFreezeDisplay = false;
            }
        }

        if (msg != 0) {
            switch (msg->what) {
                case MessageQueue::INVALIDATE:
                    // invalidate message, just return to the main loop
                    return;
            }
        }
    }
}

void SurfaceFlinger::signalEvent() {
    mEventQueue.invalidate();
}

void SurfaceFlinger::signal() const {
    // this is the IPC call
    const_cast<SurfaceFlinger*>(this)->signalEvent();
}

bool SurfaceFlinger::authenticateSurface(const sp<ISurface>& surface) const {
    Mutex::Autolock _l(mStateLock);
    sp<IBinder> surfBinder(surface->asBinder());

    // Check the visible layer list for the ISurface
    const LayerVector& currentLayers = mCurrentState.layersSortedByZ;
    size_t count = currentLayers.size();
    for (size_t i=0 ; i<count ; i++) {
        const sp<LayerBase>& layer(currentLayers[i]);
        sp<LayerBaseClient> lbc(layer->getLayerBaseClient());
        if (lbc != NULL && lbc->getSurfaceBinder() == surfBinder) {
            return true;
        }
    }

    // Check the layers in the purgatory.  This check is here so that if a
    // Surface gets destroyed before all the clients are done using it, the
    // error will not be reported as "surface XYZ is not authenticated", but
    // will instead fail later on when the client tries to use the surface,
    // which should be reported as "surface XYZ returned an -ENODEV".  The
    // purgatorized layers are no less authentic than the visible ones, so this
    // should not cause any harm.
    size_t purgatorySize =  mLayerPurgatory.size();
    for (size_t i=0 ; i<purgatorySize ; i++) {
        const sp<LayerBase>& layer(mLayerPurgatory.itemAt(i));
        sp<LayerBaseClient> lbc(layer->getLayerBaseClient());
        if (lbc != NULL && lbc->getSurfaceBinder() == surfBinder) {
            return true;
        }
    }

    return false;
}

status_t SurfaceFlinger::postMessageAsync(const sp<MessageBase>& msg,
        nsecs_t reltime, uint32_t flags)
{
    return mEventQueue.postMessage(msg, reltime, flags);
}

status_t SurfaceFlinger::postMessageSync(const sp<MessageBase>& msg,
        nsecs_t reltime, uint32_t flags)
{
    status_t res = mEventQueue.postMessage(msg, reltime, flags);
    if (res == NO_ERROR) {
        msg->wait();
    }
    return res;
}

// ----------------------------------------------------------------------------
#if 0
#pragma mark -
#pragma mark Main loop
#endif

bool SurfaceFlinger::threadLoop()
{
    waitForEvent();

    // call Layer's destructor
    handleDestroyLayers();

    // check for transactions
    if (UNLIKELY(mConsoleSignals)) {
        handleConsoleEvents();
    }

    if (LIKELY(mTransactionCount == 0)) {
        // if we're in a global transaction, don't do anything.
        const uint32_t mask = eTransactionNeeded | eTraversalNeeded;
        uint32_t transactionFlags = peekTransactionFlags(mask);
        if (LIKELY(transactionFlags)) {
            handleTransaction(transactionFlags);
        }
    }

    // post surfaces (if needed)
    handlePageFlip();

    if (UNLIKELY(mHwWorkListDirty)) {
        // build the h/w work list
        handleWorkList();
    }

    const DisplayHardware& hw(graphicPlane(0).displayHardware());
    if (LIKELY(hw.canDraw() && !isFrozen())) {
        // repaint the framebuffer (if needed)

        const int index = hw.getCurrentBufferIndex();
        GraphicLog& logger(GraphicLog::getInstance());

        logger.log(GraphicLog::SF_REPAINT, index);
        handleRepaint();

        // inform the h/w that we're done compositing
        logger.log(GraphicLog::SF_COMPOSITION_COMPLETE, index);
        hw.compositionComplete();

        logger.log(GraphicLog::SF_SWAP_BUFFERS, index);
        postFramebuffer();

        logger.log(GraphicLog::SF_REPAINT_DONE, index);
    } else {
        // pretend we did the post
        hw.compositionComplete();
        usleep(16667); // 60 fps period
    }
    return true;
}

void SurfaceFlinger::postFramebuffer()
{
    if (!mInvalidRegion.isEmpty()) {
        const DisplayHardware& hw(graphicPlane(0).displayHardware());
        const nsecs_t now = systemTime();
        mDebugInSwapBuffers = now;
        hw.flip(mInvalidRegion);
        mLastSwapBufferTime = systemTime() - now;
        mDebugInSwapBuffers = 0;
        mInvalidRegion.clear();
    }
}

void SurfaceFlinger::handleConsoleEvents()
{
    // something to do with the console
    const DisplayHardware& hw = graphicPlane(0).displayHardware();

    int what = android_atomic_and(0, &mConsoleSignals);
    if (what & eConsoleAcquired) {
        hw.acquireScreen();
        // this is a temporary work-around, eventually this should be called
        // by the power-manager
        SurfaceFlinger::turnElectronBeamOn(mElectronBeamAnimationMode);
    }

    if (mDeferReleaseConsole && hw.isScreenAcquired()) {
        // We got the release signal before the acquire signal
        mDeferReleaseConsole = false;
        hw.releaseScreen();
    }

    if (what & eConsoleReleased) {
        if (hw.isScreenAcquired()) {
            hw.releaseScreen();
        } else {
            mDeferReleaseConsole = true;
        }
    }

    mDirtyRegion.set(hw.bounds());
}

void SurfaceFlinger::handleTransaction(uint32_t transactionFlags)
{
    Mutex::Autolock _l(mStateLock);
    const nsecs_t now = systemTime();
    mDebugInTransaction = now;

    // Here we're guaranteed that some transaction flags are set
    // so we can call handleTransactionLocked() unconditionally.
    // We call getTransactionFlags(), which will also clear the flags,
    // with mStateLock held to guarantee that mCurrentState won't change
    // until the transaction is committed.

<<<<<<< HEAD
    { // scope for the lock
        Mutex::Autolock _l(mStateLock);
        const nsecs_t now = systemTime();
        mDebugInTransaction = now;
        handleTransactionLocked(transactionFlags, ditchedLayers);
        mLastTransactionTime = systemTime() - now;
        mDebugInTransaction = 0;
        invalidateHwcGeometry();
        // here the transaction has been committed
    }

    /*
     * Clean-up all layers that went away
     * (do this without the lock held)
     */

    const size_t count = ditchedLayers.size();
    for (size_t i=0 ; i<count ; i++) {
        if (ditchedLayers[i] != 0) {
            //LOGD("ditching layer %p", ditchedLayers[i].get());
            ditchedLayers[i]->ditch();
        }
    }
=======
    const uint32_t mask = eTransactionNeeded | eTraversalNeeded;
    transactionFlags = getTransactionFlags(mask);
    handleTransactionLocked(transactionFlags);

    mLastTransactionTime = systemTime() - now;
    mDebugInTransaction = 0;
    // here the transaction has been committed
>>>>>>> be939833
}

void SurfaceFlinger::handleTransactionLocked(uint32_t transactionFlags)
{
    const LayerVector& currentLayers(mCurrentState.layersSortedByZ);
    const size_t count = currentLayers.size();

    /*
     * Traversal of the children
     * (perform the transaction for each of them if needed)
     */

    const bool layersNeedTransaction = transactionFlags & eTraversalNeeded;
    if (layersNeedTransaction) {
        for (size_t i=0 ; i<count ; i++) {
            const sp<LayerBase>& layer = currentLayers[i];
            uint32_t trFlags = layer->getTransactionFlags(eTransactionNeeded);
            if (!trFlags) continue;

            const uint32_t flags = layer->doTransaction(0);
            if (flags & Layer::eVisibleRegion)
                mVisibleRegionsDirty = true;
        }
    }

    /*
     * Perform our own transaction if needed
     */

    if (transactionFlags & eTransactionNeeded) {
        if (mCurrentState.orientation != mDrawingState.orientation) {
            // the orientation has changed, recompute all visible regions
            // and invalidate everything.

            const int dpy = 0;
            const int orientation = mCurrentState.orientation;
            const uint32_t type = mCurrentState.orientationType;
            GraphicPlane& plane(graphicPlane(dpy));
            plane.setOrientation(orientation);

            // update the shared control block
            const DisplayHardware& hw(plane.displayHardware());
            volatile display_cblk_t* dcblk = mServerCblk->displays + dpy;
            dcblk->orientation = orientation;
            dcblk->w = plane.getWidth();
            dcblk->h = plane.getHeight();

            mVisibleRegionsDirty = true;
            mDirtyRegion.set(hw.bounds());
        }

        if (mCurrentState.freezeDisplay != mDrawingState.freezeDisplay) {
            // freezing or unfreezing the display -> trigger animation if needed
            mFreezeDisplay = mCurrentState.freezeDisplay;
            if (mFreezeDisplay)
                 mFreezeDisplayTime = 0;
        }

        if (currentLayers.size() > mDrawingState.layersSortedByZ.size()) {
            // layers have been added
            mVisibleRegionsDirty = true;
        }

        // some layers might have been removed, so
        // we need to update the regions they're exposing.
        if (mLayersRemoved) {
            mLayersRemoved = false;
            mVisibleRegionsDirty = true;
            const LayerVector& previousLayers(mDrawingState.layersSortedByZ);
            const size_t count = previousLayers.size();
            for (size_t i=0 ; i<count ; i++) {
                const sp<LayerBase>& layer(previousLayers[i]);
                if (currentLayers.indexOf( layer ) < 0) {
                    // this layer is not visible anymore
                    mDirtyRegionRemovedLayer.orSelf(layer->visibleRegionScreen);
                }
            }
        }
    }

    commitTransaction();
}

void SurfaceFlinger::destroyLayer(LayerBase const* layer)
{
    Mutex::Autolock _l(mDestroyedLayerLock);
    mDestroyedLayers.add(layer);
    signalEvent();
}

void SurfaceFlinger::handleDestroyLayers()
{
    Vector<LayerBase const *> destroyedLayers;

    { // scope for the lock
        Mutex::Autolock _l(mDestroyedLayerLock);
        destroyedLayers = mDestroyedLayers;
        mDestroyedLayers.clear();
    }

    // call destructors without a lock held
    const size_t count = destroyedLayers.size();
    for (size_t i=0 ; i<count ; i++) {
        //LOGD("destroying %s", destroyedLayers[i]->getName().string());
        delete destroyedLayers[i];
    }
}

sp<FreezeLock> SurfaceFlinger::getFreezeLock() const
{
    return new FreezeLock(const_cast<SurfaceFlinger *>(this));
}

void SurfaceFlinger::computeVisibleRegions(
    LayerVector& currentLayers, Region& dirtyRegion, Region& opaqueRegion)
{
    const GraphicPlane& plane(graphicPlane(0));
    const Transform& planeTransform(plane.transform());
    const DisplayHardware& hw(plane.displayHardware());
    const Region screenRegion(hw.bounds());

    Region aboveOpaqueLayers;
    Region aboveCoveredLayers;
    Region dirty;

    bool secureFrameBuffer = false;

    size_t i = currentLayers.size();
    while (i--) {
        const sp<LayerBase>& layer = currentLayers[i];
        layer->validateVisibility(planeTransform);

        // start with the whole surface at its current location
        const Layer::State& s(layer->drawingState());

        /*
         * opaqueRegion: area of a surface that is fully opaque.
         */
        Region opaqueRegion;

        /*
         * visibleRegion: area of a surface that is visible on screen
         * and not fully transparent. This is essentially the layer's
         * footprint minus the opaque regions above it.
         * Areas covered by a translucent surface are considered visible.
         */
        Region visibleRegion;

        /*
         * coveredRegion: area of a surface that is covered by all
         * visible regions above it (which includes the translucent areas).
         */
        Region coveredRegion;


        // handle hidden surfaces by setting the visible region to empty
        if (LIKELY(!(s.flags & ISurfaceComposer::eLayerHidden) && s.alpha)) {
            const bool translucent = layer->needsBlending();
            const Rect bounds(layer->visibleBounds());
            visibleRegion.set(bounds);
            visibleRegion.andSelf(screenRegion);
            if (!visibleRegion.isEmpty()) {
                // Remove the transparent area from the visible region
                if (translucent) {
                    visibleRegion.subtractSelf(layer->transparentRegionScreen);
                }

                // compute the opaque region
                const int32_t layerOrientation = layer->getOrientation();
                if (s.alpha==255 && !translucent &&
                        ((layerOrientation & Transform::ROT_INVALID) == false)) {
                    // the opaque region is the layer's footprint
                    opaqueRegion = visibleRegion;
                }
            }
        }

        // Clip the covered region to the visible region
        coveredRegion = aboveCoveredLayers.intersect(visibleRegion);

        // Update aboveCoveredLayers for next (lower) layer
        aboveCoveredLayers.orSelf(visibleRegion);

        // subtract the opaque region covered by the layers above us
        visibleRegion.subtractSelf(aboveOpaqueLayers);

        // compute this layer's dirty region
        if (layer->contentDirty) {
            // we need to invalidate the whole region
            dirty = visibleRegion;
            // as well, as the old visible region
            dirty.orSelf(layer->visibleRegionScreen);
            layer->contentDirty = false;
        } else {
            /* compute the exposed region:
             *   the exposed region consists of two components:
             *   1) what's VISIBLE now and was COVERED before
             *   2) what's EXPOSED now less what was EXPOSED before
             *
             * note that (1) is conservative, we start with the whole
             * visible region but only keep what used to be covered by
             * something -- which mean it may have been exposed.
             *
             * (2) handles areas that were not covered by anything but got
             * exposed because of a resize.
             */
            const Region newExposed = visibleRegion - coveredRegion;
            const Region oldVisibleRegion = layer->visibleRegionScreen;
            const Region oldCoveredRegion = layer->coveredRegionScreen;
            const Region oldExposed = oldVisibleRegion - oldCoveredRegion;
            dirty = (visibleRegion&oldCoveredRegion) | (newExposed-oldExposed);
        }
        dirty.subtractSelf(aboveOpaqueLayers);

        // accumulate to the screen dirty region
        dirtyRegion.orSelf(dirty);

        // Update aboveOpaqueLayers for next (lower) layer
        aboveOpaqueLayers.orSelf(opaqueRegion);

        // Store the visible region is screen space
        layer->setVisibleRegion(visibleRegion);
        layer->setCoveredRegion(coveredRegion);

        // If a secure layer is partially visible, lock-down the screen!
        if (layer->isSecure() && !visibleRegion.isEmpty()) {
            secureFrameBuffer = true;
        }
    }

    // invalidate the areas where a layer was removed
    dirtyRegion.orSelf(mDirtyRegionRemovedLayer);
    mDirtyRegionRemovedLayer.clear();

    mSecureFrameBuffer = secureFrameBuffer;
    opaqueRegion = aboveOpaqueLayers;
}


void SurfaceFlinger::commitTransaction()
{
    mDrawingState = mCurrentState;
    mResizeTransationPending = false;
    mTransactionCV.broadcast();
}

void SurfaceFlinger::handlePageFlip()
{
    bool visibleRegions = mVisibleRegionsDirty;
    LayerVector& currentLayers(
            const_cast<LayerVector&>(mDrawingState.layersSortedByZ));
    visibleRegions |= lockPageFlip(currentLayers);

        const DisplayHardware& hw = graphicPlane(0).displayHardware();
        const Region screenRegion(hw.bounds());
        if (visibleRegions) {
            Region opaqueRegion;
            computeVisibleRegions(currentLayers, mDirtyRegion, opaqueRegion);

            /*
             *  rebuild the visible layer list
             */
            mVisibleLayersSortedByZ.clear();
            const LayerVector& currentLayers(mDrawingState.layersSortedByZ);
            size_t count = currentLayers.size();
            mVisibleLayersSortedByZ.setCapacity(count);
            for (size_t i=0 ; i<count ; i++) {
                if (!currentLayers[i]->visibleRegionScreen.isEmpty())
                    mVisibleLayersSortedByZ.add(currentLayers[i]);
            }

            mWormholeRegion = screenRegion.subtract(opaqueRegion);
            mVisibleRegionsDirty = false;
            invalidateHwcGeometry();
        }

    unlockPageFlip(currentLayers);
    mDirtyRegion.andSelf(screenRegion);
}

void SurfaceFlinger::invalidateHwcGeometry()
{
    mHwWorkListDirty = true;
}

bool SurfaceFlinger::lockPageFlip(const LayerVector& currentLayers)
{
    bool recomputeVisibleRegions = false;
    size_t count = currentLayers.size();
    sp<LayerBase> const* layers = currentLayers.array();
    for (size_t i=0 ; i<count ; i++) {
        const sp<LayerBase>& layer(layers[i]);
        layer->lockPageFlip(recomputeVisibleRegions);
    }
    return recomputeVisibleRegions;
}

void SurfaceFlinger::unlockPageFlip(const LayerVector& currentLayers)
{
    const GraphicPlane& plane(graphicPlane(0));
    const Transform& planeTransform(plane.transform());
    size_t count = currentLayers.size();
    sp<LayerBase> const* layers = currentLayers.array();
    for (size_t i=0 ; i<count ; i++) {
        const sp<LayerBase>& layer(layers[i]);
        layer->unlockPageFlip(planeTransform, mDirtyRegion);
    }
}

void SurfaceFlinger::handleWorkList()
{
    mHwWorkListDirty = false;
    HWComposer& hwc(graphicPlane(0).displayHardware().getHwComposer());
    if (hwc.initCheck() == NO_ERROR) {
        const Vector< sp<LayerBase> >& currentLayers(mVisibleLayersSortedByZ);
        const size_t count = currentLayers.size();
        hwc.createWorkList(count);
        hwc_layer_t* const cur(hwc.getLayers());
        for (size_t i=0 ; cur && i<count ; i++) {
            currentLayers[i]->setGeometry(&cur[i]);
            if (mDebugDisableHWC) {
                cur[i].compositionType = HWC_FRAMEBUFFER;
                cur[i].flags |= HWC_SKIP_LAYER;
            }
        }
    }
}

void SurfaceFlinger::handleRepaint()
{
    // compute the invalid region
    mInvalidRegion.orSelf(mDirtyRegion);

    if (UNLIKELY(mDebugRegion)) {
        debugFlashRegions();
    }

    // set the frame buffer
    const DisplayHardware& hw(graphicPlane(0).displayHardware());
    glMatrixMode(GL_MODELVIEW);
    glLoadIdentity();

    uint32_t flags = hw.getFlags();
    if ((flags & DisplayHardware::SWAP_RECTANGLE) ||
        (flags & DisplayHardware::BUFFER_PRESERVED))
    {
        // we can redraw only what's dirty, but since SWAP_RECTANGLE only
        // takes a rectangle, we must make sure to update that whole
        // rectangle in that case
        if (flags & DisplayHardware::SWAP_RECTANGLE) {
            // TODO: we really should be able to pass a region to
            // SWAP_RECTANGLE so that we don't have to redraw all this.
            mDirtyRegion.set(mInvalidRegion.bounds());
        } else {
            // in the BUFFER_PRESERVED case, obviously, we can update only
            // what's needed and nothing more.
            // NOTE: this is NOT a common case, as preserving the backbuffer
            // is costly and usually involves copying the whole update back.
        }
    } else {
        if (flags & DisplayHardware::PARTIAL_UPDATES) {
            // We need to redraw the rectangle that will be updated
            // (pushed to the framebuffer).
            // This is needed because PARTIAL_UPDATES only takes one
            // rectangle instead of a region (see DisplayHardware::flip())
            mDirtyRegion.set(mInvalidRegion.bounds());
        } else {
            // we need to redraw everything (the whole screen)
            mDirtyRegion.set(hw.bounds());
            mInvalidRegion = mDirtyRegion;
        }
    }

    // compose all surfaces
    composeSurfaces(mDirtyRegion);

    // clear the dirty regions
    mDirtyRegion.clear();
}

void SurfaceFlinger::composeSurfaces(const Region& dirty)
{
    if (UNLIKELY(!mWormholeRegion.isEmpty())) {
        // should never happen unless the window manager has a bug
        // draw something...
        drawWormhole();
    }

    status_t err = NO_ERROR;
    const Vector< sp<LayerBase> >& layers(mVisibleLayersSortedByZ);
    size_t count = layers.size();

    const DisplayHardware& hw(graphicPlane(0).displayHardware());
    HWComposer& hwc(hw.getHwComposer());
    hwc_layer_t* const cur(hwc.getLayers());

    LOGE_IF(cur && hwc.getNumLayers() != count,
            "HAL number of layers (%d) doesn't match surfaceflinger (%d)",
            hwc.getNumLayers(), count);

    // just to be extra-safe, use the smallest count
    if (hwc.initCheck() == NO_ERROR) {
        count = count < hwc.getNumLayers() ? count : hwc.getNumLayers();
    }

    /*
     *  update the per-frame h/w composer data for each layer
     *  and build the transparent region of the FB
     */
    Region transparent;
    if (cur) {
        for (size_t i=0 ; i<count ; i++) {
            const sp<LayerBase>& layer(layers[i]);
            layer->setPerFrameData(&cur[i]);
        }
        err = hwc.prepare();
        LOGE_IF(err, "HWComposer::prepare failed (%s)", strerror(-err));

        if (err == NO_ERROR) {
            for (size_t i=0 ; i<count ; i++) {
                if (cur[i].hints & HWC_HINT_CLEAR_FB) {
                    const sp<LayerBase>& layer(layers[i]);
                    if (!(layer->needsBlending())) {
                        transparent.orSelf(layer->visibleRegionScreen);
                    }
                }
            }

            /*
             *  clear the area of the FB that need to be transparent
             */
            transparent.andSelf(dirty);
            if (!transparent.isEmpty()) {
                glClearColor(0,0,0,0);
                Region::const_iterator it = transparent.begin();
                Region::const_iterator const end = transparent.end();
                const int32_t height = hw.getHeight();
                while (it != end) {
                    const Rect& r(*it++);
                    const GLint sy = height - (r.top + r.height());
                    glScissor(r.left, sy, r.width(), r.height());
                    glClear(GL_COLOR_BUFFER_BIT);
                }
            }
        }
    }


    /*
     * and then, render the layers targeted at the framebuffer
     */
    for (size_t i=0 ; i<count ; i++) {
        if (cur) {
            if ((cur[i].compositionType != HWC_FRAMEBUFFER) &&
                !(cur[i].flags & HWC_SKIP_LAYER)) {
                // skip layers handled by the HAL
                continue;
            }
        }

        const sp<LayerBase>& layer(layers[i]);
        const Region clip(dirty.intersect(layer->visibleRegionScreen));
        if (!clip.isEmpty()) {
            layer->draw(clip);
        }
    }
}

void SurfaceFlinger::debugFlashRegions()
{
    const DisplayHardware& hw(graphicPlane(0).displayHardware());
    const uint32_t flags = hw.getFlags();

    if (!((flags & DisplayHardware::SWAP_RECTANGLE) ||
            (flags & DisplayHardware::BUFFER_PRESERVED))) {
        const Region repaint((flags & DisplayHardware::PARTIAL_UPDATES) ?
                mDirtyRegion.bounds() : hw.bounds());
        composeSurfaces(repaint);
    }

    TextureManager::deactivateTextures();

    glDisable(GL_BLEND);
    glDisable(GL_DITHER);
    glDisable(GL_SCISSOR_TEST);

    static int toggle = 0;
    toggle = 1 - toggle;
    if (toggle) {
        glColor4f(1, 0, 1, 1);
    } else {
        glColor4f(1, 1, 0, 1);
    }

    Region::const_iterator it = mDirtyRegion.begin();
    Region::const_iterator const end = mDirtyRegion.end();
    while (it != end) {
        const Rect& r = *it++;
        GLfloat vertices[][2] = {
                { r.left,  r.top },
                { r.left,  r.bottom },
                { r.right, r.bottom },
                { r.right, r.top }
        };
        glVertexPointer(2, GL_FLOAT, 0, vertices);
        glDrawArrays(GL_TRIANGLE_FAN, 0, 4);
    }

    if (mInvalidRegion.isEmpty()) {
        mDirtyRegion.dump("mDirtyRegion");
        mInvalidRegion.dump("mInvalidRegion");
    }
    hw.flip(mInvalidRegion);

    if (mDebugRegion > 1)
        usleep(mDebugRegion * 1000);

    glEnable(GL_SCISSOR_TEST);
    //mDirtyRegion.dump("mDirtyRegion");
}

void SurfaceFlinger::drawWormhole() const
{
    const Region region(mWormholeRegion.intersect(mDirtyRegion));
    if (region.isEmpty())
        return;

    const DisplayHardware& hw(graphicPlane(0).displayHardware());
    const int32_t width = hw.getWidth();
    const int32_t height = hw.getHeight();

    glDisable(GL_BLEND);
    glDisable(GL_DITHER);

    if (LIKELY(!mDebugBackground)) {
        glClearColor(0,0,0,0);
        Region::const_iterator it = region.begin();
        Region::const_iterator const end = region.end();
        while (it != end) {
            const Rect& r = *it++;
            const GLint sy = height - (r.top + r.height());
            glScissor(r.left, sy, r.width(), r.height());
            glClear(GL_COLOR_BUFFER_BIT);
        }
    } else {
        const GLshort vertices[][2] = { { 0, 0 }, { width, 0 },
                { width, height }, { 0, height }  };
        const GLshort tcoords[][2] = { { 0, 0 }, { 1, 0 },  { 1, 1 }, { 0, 1 } };
        glVertexPointer(2, GL_SHORT, 0, vertices);
        glTexCoordPointer(2, GL_SHORT, 0, tcoords);
        glEnableClientState(GL_TEXTURE_COORD_ARRAY);
#if defined(GL_OES_EGL_image_external)
        if (GLExtensions::getInstance().haveTextureExternal()) {
            glDisable(GL_TEXTURE_EXTERNAL_OES);
        }
#endif
        glEnable(GL_TEXTURE_2D);
        glBindTexture(GL_TEXTURE_2D, mWormholeTexName);
        glTexEnvx(GL_TEXTURE_ENV, GL_TEXTURE_ENV_MODE, GL_REPLACE);
        glMatrixMode(GL_TEXTURE);
        glLoadIdentity();
        glScalef(width*(1.0f/32.0f), height*(1.0f/32.0f), 1);
        Region::const_iterator it = region.begin();
        Region::const_iterator const end = region.end();
        while (it != end) {
            const Rect& r = *it++;
            const GLint sy = height - (r.top + r.height());
            glScissor(r.left, sy, r.width(), r.height());
            glDrawArrays(GL_TRIANGLE_FAN, 0, 4);
        }
        glDisableClientState(GL_TEXTURE_COORD_ARRAY);
        glLoadIdentity();
        glMatrixMode(GL_MODELVIEW);
    }
}

void SurfaceFlinger::debugShowFPS() const
{
    static int mFrameCount;
    static int mLastFrameCount = 0;
    static nsecs_t mLastFpsTime = 0;
    static float mFps = 0;
    mFrameCount++;
    nsecs_t now = systemTime();
    nsecs_t diff = now - mLastFpsTime;
    if (diff > ms2ns(250)) {
        mFps =  ((mFrameCount - mLastFrameCount) * float(s2ns(1))) / diff;
        mLastFpsTime = now;
        mLastFrameCount = mFrameCount;
    }
    // XXX: mFPS has the value we want
 }

status_t SurfaceFlinger::addLayer(const sp<LayerBase>& layer)
{
    Mutex::Autolock _l(mStateLock);
    addLayer_l(layer);
    setTransactionFlags(eTransactionNeeded|eTraversalNeeded);
    return NO_ERROR;
}

status_t SurfaceFlinger::addLayer_l(const sp<LayerBase>& layer)
{
    ssize_t i = mCurrentState.layersSortedByZ.add(layer);
    return (i < 0) ? status_t(i) : status_t(NO_ERROR);
}

ssize_t SurfaceFlinger::addClientLayer(const sp<Client>& client,
        const sp<LayerBaseClient>& lbc)
{
    // attach this layer to the client
    size_t name = client->attachLayer(lbc);

    Mutex::Autolock _l(mStateLock);

    // add this layer to the current state list
    addLayer_l(lbc);

    return ssize_t(name);
}

status_t SurfaceFlinger::removeLayer(const sp<LayerBase>& layer)
{
    Mutex::Autolock _l(mStateLock);
    status_t err = purgatorizeLayer_l(layer);
    if (err == NO_ERROR)
        setTransactionFlags(eTransactionNeeded);
    return err;
}

status_t SurfaceFlinger::removeLayer_l(const sp<LayerBase>& layerBase)
{
    sp<LayerBaseClient> lbc(layerBase->getLayerBaseClient());
    if (lbc != 0) {
        mLayerMap.removeItem( lbc->getSurfaceBinder() );
    }
    ssize_t index = mCurrentState.layersSortedByZ.remove(layerBase);
    if (index >= 0) {
        mLayersRemoved = true;
        return NO_ERROR;
    }
    return status_t(index);
}

status_t SurfaceFlinger::purgatorizeLayer_l(const sp<LayerBase>& layerBase)
{
    // First add the layer to the purgatory list, which makes sure it won't
    // go away, then remove it from the main list (through a transaction).
    ssize_t err = removeLayer_l(layerBase);
    if (err >= 0) {
        mLayerPurgatory.add(layerBase);
    }

    layerBase->onRemoved();

    // it's possible that we don't find a layer, because it might
    // have been destroyed already -- this is not technically an error
    // from the user because there is a race between Client::destroySurface(),
    // ~Client() and ~ISurface().
    return (err == NAME_NOT_FOUND) ? status_t(NO_ERROR) : err;
}

status_t SurfaceFlinger::invalidateLayerVisibility(const sp<LayerBase>& layer)
{
    layer->forceVisibilityTransaction();
    setTransactionFlags(eTraversalNeeded);
    return NO_ERROR;
}

uint32_t SurfaceFlinger::peekTransactionFlags(uint32_t flags)
{
    return android_atomic_release_load(&mTransactionFlags);
}

uint32_t SurfaceFlinger::getTransactionFlags(uint32_t flags)
{
    return android_atomic_and(~flags, &mTransactionFlags) & flags;
}

uint32_t SurfaceFlinger::setTransactionFlags(uint32_t flags)
{
    uint32_t old = android_atomic_or(flags, &mTransactionFlags);
    if ((old & flags)==0) { // wake the server up
        signalEvent();
    }
    return old;
}

void SurfaceFlinger::openGlobalTransaction()
{
    android_atomic_inc(&mTransactionCount);
}

void SurfaceFlinger::closeGlobalTransaction()
{
    if (android_atomic_dec(&mTransactionCount) == 1) {
        signalEvent();

        // if there is a transaction with a resize, wait for it to
        // take effect before returning.
        Mutex::Autolock _l(mStateLock);
        while (mResizeTransationPending) {
            status_t err = mTransactionCV.waitRelative(mStateLock, s2ns(5));
            if (CC_UNLIKELY(err != NO_ERROR)) {
                // just in case something goes wrong in SF, return to the
                // called after a few seconds.
                LOGW_IF(err == TIMED_OUT, "closeGlobalTransaction timed out!");
                mResizeTransationPending = false;
                break;
            }
        }
    }
}

status_t SurfaceFlinger::freezeDisplay(DisplayID dpy, uint32_t flags)
{
    if (UNLIKELY(uint32_t(dpy) >= DISPLAY_COUNT))
        return BAD_VALUE;

    Mutex::Autolock _l(mStateLock);
    mCurrentState.freezeDisplay = 1;
    setTransactionFlags(eTransactionNeeded);

    // flags is intended to communicate some sort of animation behavior
    // (for instance fading)
    return NO_ERROR;
}

status_t SurfaceFlinger::unfreezeDisplay(DisplayID dpy, uint32_t flags)
{
    if (UNLIKELY(uint32_t(dpy) >= DISPLAY_COUNT))
        return BAD_VALUE;

    Mutex::Autolock _l(mStateLock);
    mCurrentState.freezeDisplay = 0;
    setTransactionFlags(eTransactionNeeded);

    // flags is intended to communicate some sort of animation behavior
    // (for instance fading)
    return NO_ERROR;
}

int SurfaceFlinger::setOrientation(DisplayID dpy,
        int orientation, uint32_t flags)
{
    if (UNLIKELY(uint32_t(dpy) >= DISPLAY_COUNT))
        return BAD_VALUE;

    Mutex::Autolock _l(mStateLock);
    if (mCurrentState.orientation != orientation) {
        if (uint32_t(orientation)<=eOrientation270 || orientation==42) {
            mCurrentState.orientationType = flags;
            mCurrentState.orientation = orientation;
            setTransactionFlags(eTransactionNeeded);
            mTransactionCV.wait(mStateLock);
        } else {
            orientation = BAD_VALUE;
        }
    }
    return orientation;
}

sp<ISurface> SurfaceFlinger::createSurface(const sp<Client>& client, int pid,
        const String8& name, ISurfaceComposerClient::surface_data_t* params,
        DisplayID d, uint32_t w, uint32_t h, PixelFormat format,
        uint32_t flags)
{
    sp<LayerBaseClient> layer;
    sp<LayerBaseClient::Surface> surfaceHandle;

    if (int32_t(w|h) < 0) {
        LOGE("createSurface() failed, w or h is negative (w=%d, h=%d)",
                int(w), int(h));
        return surfaceHandle;
    }

    //LOGD("createSurface for pid %d (%d x %d)", pid, w, h);
    sp<Layer> normalLayer;
    switch (flags & eFXSurfaceMask) {
        case eFXSurfaceNormal:
            normalLayer = createNormalSurface(client, d, w, h, flags, format);
            layer = normalLayer;
            break;
        case eFXSurfaceBlur:
            // for now we treat Blur as Dim, until we can implement it
            // efficiently.
        case eFXSurfaceDim:
            layer = createDimSurface(client, d, w, h, flags);
            break;
    }

    if (layer != 0) {
        layer->initStates(w, h, flags);
        layer->setName(name);
        ssize_t token = addClientLayer(client, layer);

        surfaceHandle = layer->getSurface();
        if (surfaceHandle != 0) {
            params->token = token;
            params->identity = surfaceHandle->getIdentity();
            params->width = w;
            params->height = h;
            params->format = format;
            if (normalLayer != 0) {
                Mutex::Autolock _l(mStateLock);
                mLayerMap.add(surfaceHandle->asBinder(), normalLayer);
            }
        }

        setTransactionFlags(eTransactionNeeded);
    }

    return surfaceHandle;
}

sp<Layer> SurfaceFlinger::createNormalSurface(
        const sp<Client>& client, DisplayID display,
        uint32_t w, uint32_t h, uint32_t flags,
        PixelFormat& format)
{
    // initialize the surfaces
    switch (format) { // TODO: take h/w into account
    case PIXEL_FORMAT_TRANSPARENT:
    case PIXEL_FORMAT_TRANSLUCENT:
        format = PIXEL_FORMAT_RGBA_8888;
        break;
    case PIXEL_FORMAT_OPAQUE:
#ifdef NO_RGBX_8888
        format = PIXEL_FORMAT_RGB_565;
#else
        format = PIXEL_FORMAT_RGBX_8888;
#endif
        break;
    }

#ifdef NO_RGBX_8888
    if (format == PIXEL_FORMAT_RGBX_8888)
        format = PIXEL_FORMAT_RGBA_8888;
#endif

    sp<Layer> layer = new Layer(this, display, client);
    status_t err = layer->setBuffers(w, h, format, flags);
    if (LIKELY(err != NO_ERROR)) {
        LOGE("createNormalSurfaceLocked() failed (%s)", strerror(-err));
        layer.clear();
    }
    return layer;
}

sp<LayerDim> SurfaceFlinger::createDimSurface(
        const sp<Client>& client, DisplayID display,
        uint32_t w, uint32_t h, uint32_t flags)
{
    sp<LayerDim> layer = new LayerDim(this, display, client);
    layer->initStates(w, h, flags);
    return layer;
}

status_t SurfaceFlinger::removeSurface(const sp<Client>& client, SurfaceID sid)
{
    /*
     * called by the window manager, when a surface should be marked for
     * destruction.
     *
     * The surface is removed from the current and drawing lists, but placed
     * in the purgatory queue, so it's not destroyed right-away (we need
     * to wait for all client's references to go away first).
     */

    status_t err = NAME_NOT_FOUND;
    Mutex::Autolock _l(mStateLock);
    sp<LayerBaseClient> layer = client->getLayerUser(sid);
    if (layer != 0) {
        err = purgatorizeLayer_l(layer);
        if (err == NO_ERROR) {
            setTransactionFlags(eTransactionNeeded);
        }
    }
    return err;
}

status_t SurfaceFlinger::destroySurface(const wp<LayerBaseClient>& layer)
{
    // called by ~ISurface() when all references are gone
<<<<<<< HEAD

    class MessageDestroySurface : public MessageBase {
        SurfaceFlinger* flinger;
        sp<LayerBaseClient> layer;
    public:
        MessageDestroySurface(
                SurfaceFlinger* flinger, const sp<LayerBaseClient>& layer)
            : flinger(flinger), layer(layer) { }
        virtual bool handler() {
            sp<LayerBaseClient> l(layer);
            layer.clear(); // clear it outside of the lock;
            Mutex::Autolock _l(flinger->mStateLock);
            /*
             * remove the layer from the current list -- chances are that it's
             * not in the list anyway, because it should have been removed
             * already upon request of the client (eg: window manager).
             * However, a buggy client could have not done that.
             * Since we know we don't have any more clients, we don't need
             * to use the purgatory.
             */
            status_t err = flinger->removeLayer_l(l);
            if (err == NAME_NOT_FOUND) {
                // The surface wasn't in the current list, which means it was
                // removed already, which means it is in the purgatory,
                // and need to be removed from there.
                // This needs to happen from the main thread since its dtor
                // must run from there (b/c of OpenGL ES). Additionally, we
                // can't really acquire our internal lock from
                // destroySurface() -- see postMessage() below.
                ssize_t idx = flinger->mLayerPurgatory.remove(l);
                LOGE_IF(idx < 0,
                        "layer=%p is not in the purgatory list", l.get());
            }

            LOGE_IF(err<0 && err != NAME_NOT_FOUND,
                    "error removing layer=%p (%s)", l.get(), strerror(-err));
            return true;
        }
    };

    postMessageAsync( new MessageDestroySurface(this, layer) );
    return NO_ERROR;
=======
    status_t err = NO_ERROR;
    sp<LayerBaseClient> l(layer.promote());
    if (l != NULL) {
        Mutex::Autolock _l(mStateLock);
        err = removeLayer_l(l);
        LOGE_IF(err<0 && err != NAME_NOT_FOUND,
                "error removing layer=%p (%s)", l.get(), strerror(-err));
    }
    return err;
>>>>>>> be939833
}

status_t SurfaceFlinger::setClientState(
        const sp<Client>& client,
        int32_t count,
        const layer_state_t* states)
{
    Mutex::Autolock _l(mStateLock);
    uint32_t flags = 0;
    for (int i=0 ; i<count ; i++) {
        const layer_state_t& s(states[i]);
        sp<LayerBaseClient> layer(client->getLayerUser(s.surface));
        if (layer != 0) {
            const uint32_t what = s.what;
            if (what & ePositionChanged) {
                if (layer->setPosition(s.x, s.y))
                    flags |= eTraversalNeeded;
            }
            if (what & eLayerChanged) {
                ssize_t idx = mCurrentState.layersSortedByZ.indexOf(layer);
                if (layer->setLayer(s.z)) {
                    mCurrentState.layersSortedByZ.removeAt(idx);
                    mCurrentState.layersSortedByZ.add(layer);
                    // we need traversal (state changed)
                    // AND transaction (list changed)
                    flags |= eTransactionNeeded|eTraversalNeeded;
                }
            }
            if (what & eSizeChanged) {
                if (layer->setSize(s.w, s.h)) {
                    flags |= eTraversalNeeded;
                    mResizeTransationPending = true;
                }
            }
            if (what & eAlphaChanged) {
                if (layer->setAlpha(uint8_t(255.0f*s.alpha+0.5f)))
                    flags |= eTraversalNeeded;
            }
            if (what & eMatrixChanged) {
                if (layer->setMatrix(s.matrix))
                    flags |= eTraversalNeeded;
            }
            if (what & eTransparentRegionChanged) {
                if (layer->setTransparentRegionHint(s.transparentRegion))
                    flags |= eTraversalNeeded;
            }
            if (what & eVisibilityChanged) {
                if (layer->setFlags(s.flags, s.mask))
                    flags |= eTraversalNeeded;
            }
        }
    }
    if (flags) {
        setTransactionFlags(flags);
    }
    return NO_ERROR;
}

void SurfaceFlinger::screenReleased(int dpy)
{
    // this may be called by a signal handler, we can't do too much in here
    android_atomic_or(eConsoleReleased, &mConsoleSignals);
    signalEvent();
}

void SurfaceFlinger::screenAcquired(int dpy)
{
    // this may be called by a signal handler, we can't do too much in here
    android_atomic_or(eConsoleAcquired, &mConsoleSignals);
    signalEvent();
}

status_t SurfaceFlinger::dump(int fd, const Vector<String16>& args)
{
    const size_t SIZE = 4096;
    char buffer[SIZE];
    String8 result;
    if (!mDump.checkCalling()) {
        snprintf(buffer, SIZE, "Permission Denial: "
                "can't dump SurfaceFlinger from pid=%d, uid=%d\n",
                IPCThreadState::self()->getCallingPid(),
                IPCThreadState::self()->getCallingUid());
        result.append(buffer);
    } else {

        // figure out if we're stuck somewhere
        const nsecs_t now = systemTime();
        const nsecs_t inSwapBuffers(mDebugInSwapBuffers);
        const nsecs_t inTransaction(mDebugInTransaction);
        nsecs_t inSwapBuffersDuration = (inSwapBuffers) ? now-inSwapBuffers : 0;
        nsecs_t inTransactionDuration = (inTransaction) ? now-inTransaction : 0;

        // Try to get the main lock, but don't insist if we can't
        // (this would indicate SF is stuck, but we want to be able to
        // print something in dumpsys).
        int retry = 3;
        while (mStateLock.tryLock()<0 && --retry>=0) {
            usleep(1000000);
        }
        const bool locked(retry >= 0);
        if (!locked) {
            snprintf(buffer, SIZE,
                    "SurfaceFlinger appears to be unresponsive, "
                    "dumping anyways (no locks held)\n");
            result.append(buffer);
        }

        /*
         * Dump the visible layer list
         */
        const LayerVector& currentLayers = mCurrentState.layersSortedByZ;
        const size_t count = currentLayers.size();
        snprintf(buffer, SIZE, "Visible layers (count = %d)\n", count);
        result.append(buffer);
        for (size_t i=0 ; i<count ; i++) {
            const sp<LayerBase>& layer(currentLayers[i]);
            layer->dump(result, buffer, SIZE);
            const Layer::State& s(layer->drawingState());
            s.transparentRegion.dump(result, "transparentRegion");
            layer->transparentRegionScreen.dump(result, "transparentRegionScreen");
            layer->visibleRegionScreen.dump(result, "visibleRegionScreen");
        }

        /*
         * Dump the layers in the purgatory
         */

        const size_t purgatorySize =  mLayerPurgatory.size();
        snprintf(buffer, SIZE, "Purgatory state (%d entries)\n", purgatorySize);
        result.append(buffer);
        for (size_t i=0 ; i<purgatorySize ; i++) {
            const sp<LayerBase>& layer(mLayerPurgatory.itemAt(i));
            layer->shortDump(result, buffer, SIZE);
        }

        /*
         * Dump SurfaceFlinger global state
         */

        snprintf(buffer, SIZE, "SurfaceFlinger global state\n");
        result.append(buffer);
        mWormholeRegion.dump(result, "WormholeRegion");
        const DisplayHardware& hw(graphicPlane(0).displayHardware());
        snprintf(buffer, SIZE,
                "  display frozen: %s, freezeCount=%d, orientation=%d, canDraw=%d\n",
                mFreezeDisplay?"yes":"no", mFreezeCount,
                mCurrentState.orientation, hw.canDraw());
        result.append(buffer);
        snprintf(buffer, SIZE,
                "  last eglSwapBuffers() time: %f us\n"
                "  last transaction time     : %f us\n",
                mLastSwapBufferTime/1000.0, mLastTransactionTime/1000.0);
        result.append(buffer);

        if (inSwapBuffersDuration || !locked) {
            snprintf(buffer, SIZE, "  eglSwapBuffers time: %f us\n",
                    inSwapBuffersDuration/1000.0);
            result.append(buffer);
        }

        if (inTransactionDuration || !locked) {
            snprintf(buffer, SIZE, "  transaction time: %f us\n",
                    inTransactionDuration/1000.0);
            result.append(buffer);
        }

        /*
         * Dump HWComposer state
         */
        HWComposer& hwc(hw.getHwComposer());
        snprintf(buffer, SIZE, "  h/w composer %s and %s\n",
                hwc.initCheck()==NO_ERROR ? "present" : "not present",
                mDebugDisableHWC ? "disabled" : "enabled");
        result.append(buffer);
        hwc.dump(result, buffer, SIZE);

        /*
         * Dump gralloc state
         */
        const GraphicBufferAllocator& alloc(GraphicBufferAllocator::get());
        alloc.dump(result);
        hw.dump(result);

        if (locked) {
            mStateLock.unlock();
        }
    }
    write(fd, result.string(), result.size());
    return NO_ERROR;
}

status_t SurfaceFlinger::onTransact(
    uint32_t code, const Parcel& data, Parcel* reply, uint32_t flags)
{
    switch (code) {
        case CREATE_CONNECTION:
        case OPEN_GLOBAL_TRANSACTION:
        case CLOSE_GLOBAL_TRANSACTION:
        case SET_ORIENTATION:
        case FREEZE_DISPLAY:
        case UNFREEZE_DISPLAY:
        case BOOT_FINISHED:
        case TURN_ELECTRON_BEAM_OFF:
        case TURN_ELECTRON_BEAM_ON:
        {
            // codes that require permission check
            IPCThreadState* ipc = IPCThreadState::self();
            const int pid = ipc->getCallingPid();
            const int uid = ipc->getCallingUid();
            if ((uid != AID_GRAPHICS) && !mAccessSurfaceFlinger.check(pid, uid)) {
                LOGE("Permission Denial: "
                        "can't access SurfaceFlinger pid=%d, uid=%d", pid, uid);
                return PERMISSION_DENIED;
            }
            break;
        }
        case CAPTURE_SCREEN:
        {
            // codes that require permission check
            IPCThreadState* ipc = IPCThreadState::self();
            const int pid = ipc->getCallingPid();
            const int uid = ipc->getCallingUid();
            if ((uid != AID_GRAPHICS) && !mReadFramebuffer.check(pid, uid)) {
                LOGE("Permission Denial: "
                        "can't read framebuffer pid=%d, uid=%d", pid, uid);
                return PERMISSION_DENIED;
            }
            break;
        }
    }

    status_t err = BnSurfaceComposer::onTransact(code, data, reply, flags);
    if (err == UNKNOWN_TRANSACTION || err == PERMISSION_DENIED) {
        CHECK_INTERFACE(ISurfaceComposer, data, reply);
        if (UNLIKELY(!mHardwareTest.checkCalling())) {
            IPCThreadState* ipc = IPCThreadState::self();
            const int pid = ipc->getCallingPid();
            const int uid = ipc->getCallingUid();
            LOGE("Permission Denial: "
                    "can't access SurfaceFlinger pid=%d, uid=%d", pid, uid);
            return PERMISSION_DENIED;
        }
        int n;
        switch (code) {
            case 1000: // SHOW_CPU, NOT SUPPORTED ANYMORE
            case 1001: // SHOW_FPS, NOT SUPPORTED ANYMORE
                return NO_ERROR;
            case 1002:  // SHOW_UPDATES
                n = data.readInt32();
                mDebugRegion = n ? n : (mDebugRegion ? 0 : 1);
                return NO_ERROR;
            case 1003:  // SHOW_BACKGROUND
                n = data.readInt32();
                mDebugBackground = n ? 1 : 0;
                return NO_ERROR;
            case 1008:  // toggle use of hw composer
                n = data.readInt32();
                mDebugDisableHWC = n ? 1 : 0;
                invalidateHwcGeometry();
                // fall-through...
            case 1004:{ // repaint everything
                Mutex::Autolock _l(mStateLock);
                const DisplayHardware& hw(graphicPlane(0).displayHardware());
                mDirtyRegion.set(hw.bounds()); // careful that's not thread-safe
                signalEvent();
                return NO_ERROR;
            }
            case 1005:{ // force transaction
                setTransactionFlags(eTransactionNeeded|eTraversalNeeded);
                return NO_ERROR;
            }
            case 1006:{ // enable/disable GraphicLog
                int enabled = data.readInt32();
                GraphicLog::getInstance().setEnabled(enabled);
                return NO_ERROR;
            }
            case 1007: // set mFreezeCount
                mFreezeCount = data.readInt32();
                mFreezeDisplayTime = 0;
                return NO_ERROR;
            case 1010:  // interrogate.
                reply->writeInt32(0);
                reply->writeInt32(0);
                reply->writeInt32(mDebugRegion);
                reply->writeInt32(mDebugBackground);
                return NO_ERROR;
            case 1013: {
                Mutex::Autolock _l(mStateLock);
                const DisplayHardware& hw(graphicPlane(0).displayHardware());
                reply->writeInt32(hw.getPageFlipCount());
            }
            return NO_ERROR;
        }
    }
    return err;
}

// ---------------------------------------------------------------------------

status_t SurfaceFlinger::renderScreenToTextureLocked(DisplayID dpy,
        GLuint* textureName, GLfloat* uOut, GLfloat* vOut)
{
    if (!GLExtensions::getInstance().haveFramebufferObject())
        return INVALID_OPERATION;

    // get screen geometry
    const DisplayHardware& hw(graphicPlane(dpy).displayHardware());
    const uint32_t hw_w = hw.getWidth();
    const uint32_t hw_h = hw.getHeight();
    GLfloat u = 1;
    GLfloat v = 1;

    // make sure to clear all GL error flags
    while ( glGetError() != GL_NO_ERROR ) ;

    // create a FBO
    GLuint name, tname;
    glGenTextures(1, &tname);
    glBindTexture(GL_TEXTURE_2D, tname);
    glTexImage2D(GL_TEXTURE_2D, 0, GL_RGB,
            hw_w, hw_h, 0, GL_RGB, GL_UNSIGNED_BYTE, 0);
    if (glGetError() != GL_NO_ERROR) {
        while ( glGetError() != GL_NO_ERROR ) ;
        GLint tw = (2 << (31 - clz(hw_w)));
        GLint th = (2 << (31 - clz(hw_h)));
        glTexImage2D(GL_TEXTURE_2D, 0, GL_RGB,
                tw, th, 0, GL_RGB, GL_UNSIGNED_BYTE, 0);
        u = GLfloat(hw_w) / tw;
        v = GLfloat(hw_h) / th;
    }
    glGenFramebuffersOES(1, &name);
    glBindFramebufferOES(GL_FRAMEBUFFER_OES, name);
    glFramebufferTexture2DOES(GL_FRAMEBUFFER_OES,
            GL_COLOR_ATTACHMENT0_OES, GL_TEXTURE_2D, tname, 0);

    // redraw the screen entirely...
    glClearColor(0,0,0,1);
    glClear(GL_COLOR_BUFFER_BIT);
    const Vector< sp<LayerBase> >& layers(mVisibleLayersSortedByZ);
    const size_t count = layers.size();
    for (size_t i=0 ; i<count ; ++i) {
        const sp<LayerBase>& layer(layers[i]);
        layer->drawForSreenShot();
    }

    // back to main framebuffer
    glBindFramebufferOES(GL_FRAMEBUFFER_OES, 0);
    glDisable(GL_SCISSOR_TEST);
    glDeleteFramebuffersOES(1, &name);

    *textureName = tname;
    *uOut = u;
    *vOut = v;
    return NO_ERROR;
}

// ---------------------------------------------------------------------------

status_t SurfaceFlinger::electronBeamOffAnimationImplLocked()
{
    status_t result = PERMISSION_DENIED;

    if (!GLExtensions::getInstance().haveFramebufferObject())
        return INVALID_OPERATION;

    // get screen geometry
    const DisplayHardware& hw(graphicPlane(0).displayHardware());
    const uint32_t hw_w = hw.getWidth();
    const uint32_t hw_h = hw.getHeight();
    const Region screenBounds(hw.bounds());

    GLfloat u, v;
    GLuint tname;
    result = renderScreenToTextureLocked(0, &tname, &u, &v);
    if (result != NO_ERROR) {
        return result;
    }

    GLfloat vtx[8];
    const GLfloat texCoords[4][2] = { {0,v}, {0,0}, {u,0}, {u,v} };
    glEnable(GL_TEXTURE_2D);
    glBindTexture(GL_TEXTURE_2D, tname);
    glTexEnvx(GL_TEXTURE_ENV, GL_TEXTURE_ENV_MODE, GL_REPLACE);
    glTexParameterx(GL_TEXTURE_2D, GL_TEXTURE_MAG_FILTER, GL_LINEAR);
    glTexParameterx(GL_TEXTURE_2D, GL_TEXTURE_MIN_FILTER, GL_LINEAR);
    glTexCoordPointer(2, GL_FLOAT, 0, texCoords);
    glEnableClientState(GL_TEXTURE_COORD_ARRAY);
    glVertexPointer(2, GL_FLOAT, 0, vtx);

    class s_curve_interpolator {
        const float nbFrames, s, v;
    public:
        s_curve_interpolator(int nbFrames, float s)
        : nbFrames(1.0f / (nbFrames-1)), s(s),
          v(1.0f + expf(-s + 0.5f*s)) {
        }
        float operator()(int f) {
            const float x = f * nbFrames;
            return ((1.0f/(1.0f + expf(-x*s + 0.5f*s))) - 0.5f) * v + 0.5f;
        }
    };

    class v_stretch {
        const GLfloat hw_w, hw_h;
    public:
        v_stretch(uint32_t hw_w, uint32_t hw_h)
        : hw_w(hw_w), hw_h(hw_h) {
        }
        void operator()(GLfloat* vtx, float v) {
            const GLfloat w = hw_w + (hw_w * v);
            const GLfloat h = hw_h - (hw_h * v);
            const GLfloat x = (hw_w - w) * 0.5f;
            const GLfloat y = (hw_h - h) * 0.5f;
            vtx[0] = x;         vtx[1] = y;
            vtx[2] = x;         vtx[3] = y + h;
            vtx[4] = x + w;     vtx[5] = y + h;
            vtx[6] = x + w;     vtx[7] = y;
        }
    };

    class h_stretch {
        const GLfloat hw_w, hw_h;
    public:
        h_stretch(uint32_t hw_w, uint32_t hw_h)
        : hw_w(hw_w), hw_h(hw_h) {
        }
        void operator()(GLfloat* vtx, float v) {
            const GLfloat w = hw_w - (hw_w * v);
            const GLfloat h = 1.0f;
            const GLfloat x = (hw_w - w) * 0.5f;
            const GLfloat y = (hw_h - h) * 0.5f;
            vtx[0] = x;         vtx[1] = y;
            vtx[2] = x;         vtx[3] = y + h;
            vtx[4] = x + w;     vtx[5] = y + h;
            vtx[6] = x + w;     vtx[7] = y;
        }
    };

    // the full animation is 24 frames
    const int nbFrames = 12;
    s_curve_interpolator itr(nbFrames, 7.5f);
    s_curve_interpolator itg(nbFrames, 8.0f);
    s_curve_interpolator itb(nbFrames, 8.5f);

    v_stretch vverts(hw_w, hw_h);
    glEnable(GL_BLEND);
    glBlendFunc(GL_ONE, GL_ONE);
    for (int i=0 ; i<nbFrames ; i++) {
        float x, y, w, h;
        const float vr = itr(i);
        const float vg = itg(i);
        const float vb = itb(i);

        // clear screen
        glColorMask(1,1,1,1);
        glClear(GL_COLOR_BUFFER_BIT);
        glEnable(GL_TEXTURE_2D);

        // draw the red plane
        vverts(vtx, vr);
        glColorMask(1,0,0,1);
        glDrawArrays(GL_TRIANGLE_FAN, 0, 4);

        // draw the green plane
        vverts(vtx, vg);
        glColorMask(0,1,0,1);
        glDrawArrays(GL_TRIANGLE_FAN, 0, 4);

        // draw the blue plane
        vverts(vtx, vb);
        glColorMask(0,0,1,1);
        glDrawArrays(GL_TRIANGLE_FAN, 0, 4);

        // draw the white highlight (we use the last vertices)
        glDisable(GL_TEXTURE_2D);
        glColorMask(1,1,1,1);
        glColor4f(vg, vg, vg, 1);
        glDrawArrays(GL_TRIANGLE_FAN, 0, 4);
        hw.flip(screenBounds);
    }

    h_stretch hverts(hw_w, hw_h);
    glDisable(GL_BLEND);
    glDisable(GL_TEXTURE_2D);
    glColorMask(1,1,1,1);
    for (int i=0 ; i<nbFrames ; i++) {
        const float v = itg(i);
        hverts(vtx, v);
        glClear(GL_COLOR_BUFFER_BIT);
        glColor4f(1-v, 1-v, 1-v, 1);
        glDrawArrays(GL_TRIANGLE_FAN, 0, 4);
        hw.flip(screenBounds);
    }

    glColorMask(1,1,1,1);
    glEnable(GL_SCISSOR_TEST);
    glDisableClientState(GL_TEXTURE_COORD_ARRAY);
    glDeleteTextures(1, &tname);
    return NO_ERROR;
}

status_t SurfaceFlinger::electronBeamOnAnimationImplLocked()
{
    status_t result = PERMISSION_DENIED;

    if (!GLExtensions::getInstance().haveFramebufferObject())
        return INVALID_OPERATION;


    // get screen geometry
    const DisplayHardware& hw(graphicPlane(0).displayHardware());
    const uint32_t hw_w = hw.getWidth();
    const uint32_t hw_h = hw.getHeight();
    const Region screenBounds(hw.bounds());

    GLfloat u, v;
    GLuint tname;
    result = renderScreenToTextureLocked(0, &tname, &u, &v);
    if (result != NO_ERROR) {
        return result;
    }

    // back to main framebuffer
    glBindFramebufferOES(GL_FRAMEBUFFER_OES, 0);
    glDisable(GL_SCISSOR_TEST);

    GLfloat vtx[8];
    const GLfloat texCoords[4][2] = { {0,v}, {0,0}, {u,0}, {u,v} };
    glEnable(GL_TEXTURE_2D);
    glBindTexture(GL_TEXTURE_2D, tname);
    glTexEnvx(GL_TEXTURE_ENV, GL_TEXTURE_ENV_MODE, GL_MODULATE);
    glTexParameterx(GL_TEXTURE_2D, GL_TEXTURE_MAG_FILTER, GL_LINEAR);
    glTexParameterx(GL_TEXTURE_2D, GL_TEXTURE_MIN_FILTER, GL_LINEAR);
    glTexCoordPointer(2, GL_FLOAT, 0, texCoords);
    glEnableClientState(GL_TEXTURE_COORD_ARRAY);
    glVertexPointer(2, GL_FLOAT, 0, vtx);

    class s_curve_interpolator {
        const float nbFrames, s, v;
    public:
        s_curve_interpolator(int nbFrames, float s)
        : nbFrames(1.0f / (nbFrames-1)), s(s),
          v(1.0f + expf(-s + 0.5f*s)) {
        }
        float operator()(int f) {
            const float x = f * nbFrames;
            return ((1.0f/(1.0f + expf(-x*s + 0.5f*s))) - 0.5f) * v + 0.5f;
        }
    };

    class v_stretch {
        const GLfloat hw_w, hw_h;
    public:
        v_stretch(uint32_t hw_w, uint32_t hw_h)
        : hw_w(hw_w), hw_h(hw_h) {
        }
        void operator()(GLfloat* vtx, float v) {
            const GLfloat w = hw_w + (hw_w * v);
            const GLfloat h = hw_h - (hw_h * v);
            const GLfloat x = (hw_w - w) * 0.5f;
            const GLfloat y = (hw_h - h) * 0.5f;
            vtx[0] = x;         vtx[1] = y;
            vtx[2] = x;         vtx[3] = y + h;
            vtx[4] = x + w;     vtx[5] = y + h;
            vtx[6] = x + w;     vtx[7] = y;
        }
    };

    class h_stretch {
        const GLfloat hw_w, hw_h;
    public:
        h_stretch(uint32_t hw_w, uint32_t hw_h)
        : hw_w(hw_w), hw_h(hw_h) {
        }
        void operator()(GLfloat* vtx, float v) {
            const GLfloat w = hw_w - (hw_w * v);
            const GLfloat h = 1.0f;
            const GLfloat x = (hw_w - w) * 0.5f;
            const GLfloat y = (hw_h - h) * 0.5f;
            vtx[0] = x;         vtx[1] = y;
            vtx[2] = x;         vtx[3] = y + h;
            vtx[4] = x + w;     vtx[5] = y + h;
            vtx[6] = x + w;     vtx[7] = y;
        }
    };

    // the full animation is 12 frames
    int nbFrames = 8;
    s_curve_interpolator itr(nbFrames, 7.5f);
    s_curve_interpolator itg(nbFrames, 8.0f);
    s_curve_interpolator itb(nbFrames, 8.5f);

    h_stretch hverts(hw_w, hw_h);
    glDisable(GL_BLEND);
    glDisable(GL_TEXTURE_2D);
    glColorMask(1,1,1,1);
    for (int i=nbFrames-1 ; i>=0 ; i--) {
        const float v = itg(i);
        hverts(vtx, v);
        glClear(GL_COLOR_BUFFER_BIT);
        glColor4f(1-v, 1-v, 1-v, 1);
        glDrawArrays(GL_TRIANGLE_FAN, 0, 4);
        hw.flip(screenBounds);
    }

    nbFrames = 4;
    v_stretch vverts(hw_w, hw_h);
    glEnable(GL_BLEND);
    glBlendFunc(GL_ONE, GL_ONE);
    for (int i=nbFrames-1 ; i>=0 ; i--) {
        float x, y, w, h;
        const float vr = itr(i);
        const float vg = itg(i);
        const float vb = itb(i);

        // clear screen
        glColorMask(1,1,1,1);
        glClear(GL_COLOR_BUFFER_BIT);
        glEnable(GL_TEXTURE_2D);

        // draw the red plane
        vverts(vtx, vr);
        glColorMask(1,0,0,1);
        glDrawArrays(GL_TRIANGLE_FAN, 0, 4);

        // draw the green plane
        vverts(vtx, vg);
        glColorMask(0,1,0,1);
        glDrawArrays(GL_TRIANGLE_FAN, 0, 4);

        // draw the blue plane
        vverts(vtx, vb);
        glColorMask(0,0,1,1);
        glDrawArrays(GL_TRIANGLE_FAN, 0, 4);

        hw.flip(screenBounds);
    }

    glColorMask(1,1,1,1);
    glEnable(GL_SCISSOR_TEST);
    glDisableClientState(GL_TEXTURE_COORD_ARRAY);
    glDeleteTextures(1, &tname);

    return NO_ERROR;
}

// ---------------------------------------------------------------------------

status_t SurfaceFlinger::turnElectronBeamOffImplLocked(int32_t mode)
{
    DisplayHardware& hw(graphicPlane(0).editDisplayHardware());
    if (!hw.canDraw()) {
        // we're already off
        return NO_ERROR;
    }
    if (mode & ISurfaceComposer::eElectronBeamAnimationOff) {
        electronBeamOffAnimationImplLocked();
    }

    // always clear the whole screen at the end of the animation
    glClearColor(0,0,0,1);
    glDisable(GL_SCISSOR_TEST);
    glClear(GL_COLOR_BUFFER_BIT);
    glEnable(GL_SCISSOR_TEST);
    hw.flip( Region(hw.bounds()) );

    hw.setCanDraw(false);
    return NO_ERROR;
}

status_t SurfaceFlinger::turnElectronBeamOff(int32_t mode)
{
    class MessageTurnElectronBeamOff : public MessageBase {
        SurfaceFlinger* flinger;
        int32_t mode;
        status_t result;
    public:
        MessageTurnElectronBeamOff(SurfaceFlinger* flinger, int32_t mode)
            : flinger(flinger), mode(mode), result(PERMISSION_DENIED) {
        }
        status_t getResult() const {
            return result;
        }
        virtual bool handler() {
            Mutex::Autolock _l(flinger->mStateLock);
            result = flinger->turnElectronBeamOffImplLocked(mode);
            return true;
        }
    };

    sp<MessageBase> msg = new MessageTurnElectronBeamOff(this, mode);
    status_t res = postMessageSync(msg);
    if (res == NO_ERROR) {
        res = static_cast<MessageTurnElectronBeamOff*>( msg.get() )->getResult();

        // work-around: when the power-manager calls us we activate the
        // animation. eventually, the "on" animation will be called
        // by the power-manager itself
        mElectronBeamAnimationMode = mode;
    }
    return res;
}

// ---------------------------------------------------------------------------

status_t SurfaceFlinger::turnElectronBeamOnImplLocked(int32_t mode)
{
    DisplayHardware& hw(graphicPlane(0).editDisplayHardware());
    if (hw.canDraw()) {
        // we're already on
        return NO_ERROR;
    }
    if (mode & ISurfaceComposer::eElectronBeamAnimationOn) {
        electronBeamOnAnimationImplLocked();
    }
    hw.setCanDraw(true);

    // make sure to redraw the whole screen when the animation is done
    mDirtyRegion.set(hw.bounds());
    signalEvent();

    return NO_ERROR;
}

status_t SurfaceFlinger::turnElectronBeamOn(int32_t mode)
{
    class MessageTurnElectronBeamOn : public MessageBase {
        SurfaceFlinger* flinger;
        int32_t mode;
        status_t result;
    public:
        MessageTurnElectronBeamOn(SurfaceFlinger* flinger, int32_t mode)
            : flinger(flinger), mode(mode), result(PERMISSION_DENIED) {
        }
        status_t getResult() const {
            return result;
        }
        virtual bool handler() {
            Mutex::Autolock _l(flinger->mStateLock);
            result = flinger->turnElectronBeamOnImplLocked(mode);
            return true;
        }
    };

    postMessageAsync( new MessageTurnElectronBeamOn(this, mode) );
    return NO_ERROR;
}

// ---------------------------------------------------------------------------

status_t SurfaceFlinger::captureScreenImplLocked(DisplayID dpy,
        sp<IMemoryHeap>* heap,
        uint32_t* w, uint32_t* h, PixelFormat* f,
        uint32_t sw, uint32_t sh,
        uint32_t minLayerZ, uint32_t maxLayerZ)
{
    status_t result = PERMISSION_DENIED;

    // only one display supported for now
    if (UNLIKELY(uint32_t(dpy) >= DISPLAY_COUNT))
        return BAD_VALUE;

    // make sure none of the layers are protected
    const Vector< sp<LayerBase> >& layers(mVisibleLayersSortedByZ);
    const size_t count = layers.size();
    for (size_t i=0 ; i<count ; ++i) {
        const sp<LayerBase>& layer(layers[i]);
        const uint32_t z = layer->drawingState().z;
        if (z >= minLayerZ && z <= maxLayerZ) {
            if (layer->isProtected()) {
                return INVALID_OPERATION;
            }
        }
    }

    if (!GLExtensions::getInstance().haveFramebufferObject())
        return INVALID_OPERATION;

    // get screen geometry
    const DisplayHardware& hw(graphicPlane(dpy).displayHardware());
    const uint32_t hw_w = hw.getWidth();
    const uint32_t hw_h = hw.getHeight();

    if ((sw > hw_w) || (sh > hw_h))
        return BAD_VALUE;

    sw = (!sw) ? hw_w : sw;
    sh = (!sh) ? hw_h : sh;
    const size_t size = sw * sh * 4;

    //LOGD("screenshot: sw=%d, sh=%d, minZ=%d, maxZ=%d",
    //        sw, sh, minLayerZ, maxLayerZ);

    // make sure to clear all GL error flags
    while ( glGetError() != GL_NO_ERROR ) ;

    // create a FBO
    GLuint name, tname;
    glGenRenderbuffersOES(1, &tname);
    glBindRenderbufferOES(GL_RENDERBUFFER_OES, tname);
    glRenderbufferStorageOES(GL_RENDERBUFFER_OES, GL_RGBA8_OES, sw, sh);
    glGenFramebuffersOES(1, &name);
    glBindFramebufferOES(GL_FRAMEBUFFER_OES, name);
    glFramebufferRenderbufferOES(GL_FRAMEBUFFER_OES,
            GL_COLOR_ATTACHMENT0_OES, GL_RENDERBUFFER_OES, tname);

    GLenum status = glCheckFramebufferStatusOES(GL_FRAMEBUFFER_OES);

    if (status == GL_FRAMEBUFFER_COMPLETE_OES) {

        // invert everything, b/c glReadPixel() below will invert the FB
        glViewport(0, 0, sw, sh);
        glScissor(0, 0, sw, sh);
        glMatrixMode(GL_PROJECTION);
        glPushMatrix();
        glLoadIdentity();
        glOrthof(0, hw_w, 0, hw_h, 0, 1);
        glMatrixMode(GL_MODELVIEW);

        // redraw the screen entirely...
        glClearColor(0,0,0,1);
        glClear(GL_COLOR_BUFFER_BIT);

        for (size_t i=0 ; i<count ; ++i) {
            const sp<LayerBase>& layer(layers[i]);
            const uint32_t z = layer->drawingState().z;
            if (z >= minLayerZ && z <= maxLayerZ) {
                layer->drawForSreenShot();
            }
        }

        // XXX: this is needed on tegra
        glScissor(0, 0, sw, sh);

        // check for errors and return screen capture
        if (glGetError() != GL_NO_ERROR) {
            // error while rendering
            result = INVALID_OPERATION;
        } else {
            // allocate shared memory large enough to hold the
            // screen capture
            sp<MemoryHeapBase> base(
                    new MemoryHeapBase(size, 0, "screen-capture") );
            void* const ptr = base->getBase();
            if (ptr) {
                // capture the screen with glReadPixels()
                glReadPixels(0, 0, sw, sh, GL_RGBA, GL_UNSIGNED_BYTE, ptr);
                if (glGetError() == GL_NO_ERROR) {
                    *heap = base;
                    *w = sw;
                    *h = sh;
                    *f = PIXEL_FORMAT_RGBA_8888;
                    result = NO_ERROR;
                }
            } else {
                result = NO_MEMORY;
            }
        }
        glEnable(GL_SCISSOR_TEST);
        glViewport(0, 0, hw_w, hw_h);
        glMatrixMode(GL_PROJECTION);
        glPopMatrix();
        glMatrixMode(GL_MODELVIEW);
    } else {
        result = BAD_VALUE;
    }

    // release FBO resources
    glBindFramebufferOES(GL_FRAMEBUFFER_OES, 0);
    glDeleteRenderbuffersOES(1, &tname);
    glDeleteFramebuffersOES(1, &name);

    hw.compositionComplete();

    // LOGD("screenshot: result = %s", result<0 ? strerror(result) : "OK");

    return result;
}


status_t SurfaceFlinger::captureScreen(DisplayID dpy,
        sp<IMemoryHeap>* heap,
        uint32_t* width, uint32_t* height, PixelFormat* format,
        uint32_t sw, uint32_t sh,
        uint32_t minLayerZ, uint32_t maxLayerZ)
{
    // only one display supported for now
    if (UNLIKELY(uint32_t(dpy) >= DISPLAY_COUNT))
        return BAD_VALUE;

    if (!GLExtensions::getInstance().haveFramebufferObject())
        return INVALID_OPERATION;

    class MessageCaptureScreen : public MessageBase {
        SurfaceFlinger* flinger;
        DisplayID dpy;
        sp<IMemoryHeap>* heap;
        uint32_t* w;
        uint32_t* h;
        PixelFormat* f;
        uint32_t sw;
        uint32_t sh;
        uint32_t minLayerZ;
        uint32_t maxLayerZ;
        status_t result;
    public:
        MessageCaptureScreen(SurfaceFlinger* flinger, DisplayID dpy,
                sp<IMemoryHeap>* heap, uint32_t* w, uint32_t* h, PixelFormat* f,
                uint32_t sw, uint32_t sh,
                uint32_t minLayerZ, uint32_t maxLayerZ)
            : flinger(flinger), dpy(dpy),
              heap(heap), w(w), h(h), f(f), sw(sw), sh(sh),
              minLayerZ(minLayerZ), maxLayerZ(maxLayerZ),
              result(PERMISSION_DENIED)
        {
        }
        status_t getResult() const {
            return result;
        }
        virtual bool handler() {
            Mutex::Autolock _l(flinger->mStateLock);

            // if we have secure windows, never allow the screen capture
            if (flinger->mSecureFrameBuffer)
                return true;

            result = flinger->captureScreenImplLocked(dpy,
                    heap, w, h, f, sw, sh, minLayerZ, maxLayerZ);

            return true;
        }
    };

    sp<MessageBase> msg = new MessageCaptureScreen(this,
            dpy, heap, width, height, format, sw, sh, minLayerZ, maxLayerZ);
    status_t res = postMessageSync(msg);
    if (res == NO_ERROR) {
        res = static_cast<MessageCaptureScreen*>( msg.get() )->getResult();
    }
    return res;
}

// ---------------------------------------------------------------------------

sp<Layer> SurfaceFlinger::getLayer(const sp<ISurface>& sur) const
{
    sp<Layer> result;
    Mutex::Autolock _l(mStateLock);
    result = mLayerMap.valueFor( sur->asBinder() ).promote();
    return result;
}

// ---------------------------------------------------------------------------

Client::Client(const sp<SurfaceFlinger>& flinger)
    : mFlinger(flinger), mNameGenerator(1)
{
}

Client::~Client()
{
    const size_t count = mLayers.size();
    for (size_t i=0 ; i<count ; i++) {
        sp<LayerBaseClient> layer(mLayers.valueAt(i).promote());
        if (layer != 0) {
            mFlinger->removeLayer(layer);
        }
    }
}

status_t Client::initCheck() const {
    return NO_ERROR;
}

size_t Client::attachLayer(const sp<LayerBaseClient>& layer)
{
    Mutex::Autolock _l(mLock);
    size_t name = mNameGenerator++;
    mLayers.add(name, layer);
    return name;
}

void Client::detachLayer(const LayerBaseClient* layer)
{
    Mutex::Autolock _l(mLock);
    // we do a linear search here, because this doesn't happen often
    const size_t count = mLayers.size();
    for (size_t i=0 ; i<count ; i++) {
        if (mLayers.valueAt(i) == layer) {
            mLayers.removeItemsAt(i, 1);
            break;
        }
    }
}
sp<LayerBaseClient> Client::getLayerUser(int32_t i) const
{
    Mutex::Autolock _l(mLock);
    sp<LayerBaseClient> lbc;
    wp<LayerBaseClient> layer(mLayers.valueFor(i));
    if (layer != 0) {
        lbc = layer.promote();
        LOGE_IF(lbc==0, "getLayerUser(name=%d) is dead", int(i));
    }
    return lbc;
}

sp<IMemoryHeap> Client::getControlBlock() const {
    return 0;
}
ssize_t Client::getTokenForSurface(const sp<ISurface>& sur) const {
    return -1;
}
sp<ISurface> Client::createSurface(
        ISurfaceComposerClient::surface_data_t* params, int pid,
        const String8& name,
        DisplayID display, uint32_t w, uint32_t h, PixelFormat format,
        uint32_t flags)
{
    return mFlinger->createSurface(this, pid, name, params,
            display, w, h, format, flags);
}
status_t Client::destroySurface(SurfaceID sid) {
    return mFlinger->removeSurface(this, sid);
}
status_t Client::setState(int32_t count, const layer_state_t* states) {
    return mFlinger->setClientState(this, count, states);
}

// ---------------------------------------------------------------------------

UserClient::UserClient(const sp<SurfaceFlinger>& flinger)
    : ctrlblk(0), mBitmap(0), mFlinger(flinger)
{
    const int pgsize = getpagesize();
    const int cblksize = ((sizeof(SharedClient)+(pgsize-1))&~(pgsize-1));

    mCblkHeap = new MemoryHeapBase(cblksize, 0,
            "SurfaceFlinger Client control-block");

    ctrlblk = static_cast<SharedClient *>(mCblkHeap->getBase());
    if (ctrlblk) { // construct the shared structure in-place.
        new(ctrlblk) SharedClient;
    }
}

UserClient::~UserClient()
{
    if (ctrlblk) {
        ctrlblk->~SharedClient();  // destroy our shared-structure.
    }

    /*
     * When a UserClient dies, it's unclear what to do exactly.
     * We could go ahead and destroy all surfaces linked to that client
     * however, it wouldn't be fair to the main Client
     * (usually the the window-manager), which might want to re-target
     * the layer to another UserClient.
     * I think the best is to do nothing, or not much; in most cases the
     * WM itself will go ahead and clean things up when it detects a client of
     * his has died.
     * The remaining question is what to display? currently we keep
     * just keep the current buffer.
     */
}

status_t UserClient::initCheck() const {
    return ctrlblk == 0 ? NO_INIT : NO_ERROR;
}

void UserClient::detachLayer(const Layer* layer)
{
    int32_t name = layer->getToken();
    if (name >= 0) {
        int32_t mask = 1LU<<name;
        if ((android_atomic_and(~mask, &mBitmap) & mask) == 0) {
            LOGW("token %d wasn't marked as used %08x", name, int(mBitmap));
        }
    }
}

sp<IMemoryHeap> UserClient::getControlBlock() const {
    return mCblkHeap;
}

ssize_t UserClient::getTokenForSurface(const sp<ISurface>& sur) const
{
    int32_t name = NAME_NOT_FOUND;
    sp<Layer> layer(mFlinger->getLayer(sur));
    if (layer == 0) {
        return name;
    }

    // if this layer already has a token, just return it
    name = layer->getToken();
    if ((name >= 0) && (layer->getClient() == this)) {
        return name;
    }

    name = 0;
    do {
        int32_t mask = 1LU<<name;
        if ((android_atomic_or(mask, &mBitmap) & mask) == 0) {
            // we found and locked that name
            status_t err = layer->setToken(
                    const_cast<UserClient*>(this), ctrlblk, name);
            if (err != NO_ERROR) {
                // free the name
                android_atomic_and(~mask, &mBitmap);
                name = err;
            }
            break;
        }
        if (++name >= SharedBufferStack::NUM_LAYERS_MAX)
            name = NO_MEMORY;
    } while(name >= 0);

    //LOGD("getTokenForSurface(%p) => %d (client=%p, bitmap=%08lx)",
    //        sur->asBinder().get(), name, this, mBitmap);
    return name;
}

sp<ISurface> UserClient::createSurface(
        ISurfaceComposerClient::surface_data_t* params, int pid,
        const String8& name,
        DisplayID display, uint32_t w, uint32_t h, PixelFormat format,
        uint32_t flags) {
    return 0;
}
status_t UserClient::destroySurface(SurfaceID sid) {
    return INVALID_OPERATION;
}
status_t UserClient::setState(int32_t count, const layer_state_t* states) {
    return INVALID_OPERATION;
}

// ---------------------------------------------------------------------------

GraphicBufferAlloc::GraphicBufferAlloc() {}

GraphicBufferAlloc::~GraphicBufferAlloc() {}

sp<GraphicBuffer> GraphicBufferAlloc::createGraphicBuffer(uint32_t w, uint32_t h,
        PixelFormat format, uint32_t usage) {
    sp<GraphicBuffer> graphicBuffer(new GraphicBuffer(w, h, format, usage));
    status_t err = graphicBuffer->initCheck();
    if (err != 0) {
        LOGE("createGraphicBuffer: init check failed: %d", err);
        return 0;
    } else if (graphicBuffer->handle == 0) {
        LOGE("createGraphicBuffer: unable to create GraphicBuffer");
        return 0;
    }
    Mutex::Autolock _l(mLock);
    mBuffers.add(graphicBuffer);
    return graphicBuffer;
}

void GraphicBufferAlloc::freeAllGraphicBuffersExcept(int bufIdx) {
    Mutex::Autolock _l(mLock);
    if (0 <= bufIdx && bufIdx < mBuffers.size()) {
        sp<GraphicBuffer> b(mBuffers[bufIdx]);
        mBuffers.clear();
        mBuffers.add(b);
    } else {
        mBuffers.clear();
    }
}

// ---------------------------------------------------------------------------

GraphicPlane::GraphicPlane()
    : mHw(0)
{
}

GraphicPlane::~GraphicPlane() {
    delete mHw;
}

bool GraphicPlane::initialized() const {
    return mHw ? true : false;
}

int GraphicPlane::getWidth() const {
    return mWidth;
}

int GraphicPlane::getHeight() const {
    return mHeight;
}

void GraphicPlane::setDisplayHardware(DisplayHardware *hw)
{
    mHw = hw;

    // initialize the display orientation transform.
    // it's a constant that should come from the display driver.
    int displayOrientation = ISurfaceComposer::eOrientationDefault;
    char property[PROPERTY_VALUE_MAX];
    if (property_get("ro.sf.hwrotation", property, NULL) > 0) {
        //displayOrientation
        switch (atoi(property)) {
        case 90:
            displayOrientation = ISurfaceComposer::eOrientation90;
            break;
        case 270:
            displayOrientation = ISurfaceComposer::eOrientation270;
            break;
        }
    }

    const float w = hw->getWidth();
    const float h = hw->getHeight();
    GraphicPlane::orientationToTransfrom(displayOrientation, w, h,
            &mDisplayTransform);
    if (displayOrientation & ISurfaceComposer::eOrientationSwapMask) {
        mDisplayWidth = h;
        mDisplayHeight = w;
    } else {
        mDisplayWidth = w;
        mDisplayHeight = h;
    }

    setOrientation(ISurfaceComposer::eOrientationDefault);
}

status_t GraphicPlane::orientationToTransfrom(
        int orientation, int w, int h, Transform* tr)
{
    uint32_t flags = 0;
    switch (orientation) {
    case ISurfaceComposer::eOrientationDefault:
        flags = Transform::ROT_0;
        break;
    case ISurfaceComposer::eOrientation90:
        flags = Transform::ROT_90;
        break;
    case ISurfaceComposer::eOrientation180:
        flags = Transform::ROT_180;
        break;
    case ISurfaceComposer::eOrientation270:
        flags = Transform::ROT_270;
        break;
    default:
        return BAD_VALUE;
    }
    tr->set(flags, w, h);
    return NO_ERROR;
}

status_t GraphicPlane::setOrientation(int orientation)
{
    // If the rotation can be handled in hardware, this is where
    // the magic should happen.

    const DisplayHardware& hw(displayHardware());
    const float w = mDisplayWidth;
    const float h = mDisplayHeight;
    mWidth = int(w);
    mHeight = int(h);

    Transform orientationTransform;
    GraphicPlane::orientationToTransfrom(orientation, w, h,
            &orientationTransform);
    if (orientation & ISurfaceComposer::eOrientationSwapMask) {
        mWidth = int(h);
        mHeight = int(w);
    }

    mOrientation = orientation;
    mGlobalTransform = mDisplayTransform * orientationTransform;
    return NO_ERROR;
}

const DisplayHardware& GraphicPlane::displayHardware() const {
    return *mHw;
}

DisplayHardware& GraphicPlane::editDisplayHardware() {
    return *mHw;
}

const Transform& GraphicPlane::transform() const {
    return mGlobalTransform;
}

EGLDisplay GraphicPlane::getEGLDisplay() const {
    return mHw->getEGLDisplay();
}

// ---------------------------------------------------------------------------

}; // namespace android<|MERGE_RESOLUTION|>--- conflicted
+++ resolved
@@ -493,31 +493,6 @@
     // with mStateLock held to guarantee that mCurrentState won't change
     // until the transaction is committed.
 
-<<<<<<< HEAD
-    { // scope for the lock
-        Mutex::Autolock _l(mStateLock);
-        const nsecs_t now = systemTime();
-        mDebugInTransaction = now;
-        handleTransactionLocked(transactionFlags, ditchedLayers);
-        mLastTransactionTime = systemTime() - now;
-        mDebugInTransaction = 0;
-        invalidateHwcGeometry();
-        // here the transaction has been committed
-    }
-
-    /*
-     * Clean-up all layers that went away
-     * (do this without the lock held)
-     */
-
-    const size_t count = ditchedLayers.size();
-    for (size_t i=0 ; i<count ; i++) {
-        if (ditchedLayers[i] != 0) {
-            //LOGD("ditching layer %p", ditchedLayers[i].get());
-            ditchedLayers[i]->ditch();
-        }
-    }
-=======
     const uint32_t mask = eTransactionNeeded | eTraversalNeeded;
     transactionFlags = getTransactionFlags(mask);
     handleTransactionLocked(transactionFlags);
@@ -525,7 +500,6 @@
     mLastTransactionTime = systemTime() - now;
     mDebugInTransaction = 0;
     // here the transaction has been committed
->>>>>>> be939833
 }
 
 void SurfaceFlinger::handleTransactionLocked(uint32_t transactionFlags)
@@ -1410,50 +1384,6 @@
 status_t SurfaceFlinger::destroySurface(const wp<LayerBaseClient>& layer)
 {
     // called by ~ISurface() when all references are gone
-<<<<<<< HEAD
-
-    class MessageDestroySurface : public MessageBase {
-        SurfaceFlinger* flinger;
-        sp<LayerBaseClient> layer;
-    public:
-        MessageDestroySurface(
-                SurfaceFlinger* flinger, const sp<LayerBaseClient>& layer)
-            : flinger(flinger), layer(layer) { }
-        virtual bool handler() {
-            sp<LayerBaseClient> l(layer);
-            layer.clear(); // clear it outside of the lock;
-            Mutex::Autolock _l(flinger->mStateLock);
-            /*
-             * remove the layer from the current list -- chances are that it's
-             * not in the list anyway, because it should have been removed
-             * already upon request of the client (eg: window manager).
-             * However, a buggy client could have not done that.
-             * Since we know we don't have any more clients, we don't need
-             * to use the purgatory.
-             */
-            status_t err = flinger->removeLayer_l(l);
-            if (err == NAME_NOT_FOUND) {
-                // The surface wasn't in the current list, which means it was
-                // removed already, which means it is in the purgatory,
-                // and need to be removed from there.
-                // This needs to happen from the main thread since its dtor
-                // must run from there (b/c of OpenGL ES). Additionally, we
-                // can't really acquire our internal lock from
-                // destroySurface() -- see postMessage() below.
-                ssize_t idx = flinger->mLayerPurgatory.remove(l);
-                LOGE_IF(idx < 0,
-                        "layer=%p is not in the purgatory list", l.get());
-            }
-
-            LOGE_IF(err<0 && err != NAME_NOT_FOUND,
-                    "error removing layer=%p (%s)", l.get(), strerror(-err));
-            return true;
-        }
-    };
-
-    postMessageAsync( new MessageDestroySurface(this, layer) );
-    return NO_ERROR;
-=======
     status_t err = NO_ERROR;
     sp<LayerBaseClient> l(layer.promote());
     if (l != NULL) {
@@ -1463,7 +1393,6 @@
                 "error removing layer=%p (%s)", l.get(), strerror(-err));
     }
     return err;
->>>>>>> be939833
 }
 
 status_t SurfaceFlinger::setClientState(
