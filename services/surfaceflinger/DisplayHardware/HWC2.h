--- conflicted
+++ resolved
@@ -17,6 +17,7 @@
 #pragma once
 
 #include <android-base/expected.h>
+#include <android-base/thread_annotations.h>
 #include <gui/HdrMetadata.h>
 #include <math/mat4.h>
 #include <ui/HdrCapabilities.h>
@@ -33,7 +34,14 @@
 #include <unordered_set>
 #include <vector>
 
+#include "ComposerHal.h"
 #include "Hal.h"
+
+#include <aidl/android/hardware/graphics/common/DisplayDecorationSupport.h>
+#include <aidl/android/hardware/graphics/composer3/Capability.h>
+#include <aidl/android/hardware/graphics/composer3/Color.h>
+#include <aidl/android/hardware/graphics/composer3/Composition.h>
+#include <aidl/android/hardware/graphics/composer3/DisplayCapability.h>
 
 namespace android {
 
@@ -66,6 +74,7 @@
     virtual void onComposerHalVsyncPeriodTimingChanged(hal::HWDisplayId,
                                                        const hal::VsyncPeriodChangeTimeline&) = 0;
     virtual void onComposerHalSeamlessPossible(hal::HWDisplayId) = 0;
+    virtual void onComposerHalVsyncIdle(hal::HWDisplayId) = 0;
 
 protected:
     ~ComposerCallback() = default;
@@ -79,24 +88,19 @@
     virtual hal::HWDisplayId getId() const = 0;
     virtual bool isConnected() const = 0;
     virtual void setConnected(bool connected) = 0; // For use by Device only
-    virtual const std::unordered_set<hal::DisplayCapability>& getCapabilities() const = 0;
+    virtual bool hasCapability(
+            aidl::android::hardware::graphics::composer3::DisplayCapability) const = 0;
     virtual bool isVsyncPeriodSwitchSupported() const = 0;
+    virtual bool hasDisplayIdleTimerCapability() const = 0;
     virtual void onLayerDestroyed(hal::HWLayerId layerId) = 0;
 
     [[nodiscard]] virtual hal::Error acceptChanges() = 0;
     [[nodiscard]] virtual base::expected<std::shared_ptr<HWC2::Layer>, hal::Error>
     createLayer() = 0;
-<<<<<<< HEAD
-    [[clang::warn_unused_result]] virtual hal::Error getChangedCompositionTypes(
-            std::unordered_map<Layer*, hal::Composition>* outTypes) = 0;
-    [[clang::warn_unused_result]] virtual hal::Error getColorModes(
-            std::vector<hal::ColorMode>* outModes) const = 0;
-=======
     [[nodiscard]] virtual hal::Error getChangedCompositionTypes(
             std::unordered_map<Layer*, aidl::android::hardware::graphics::composer3::Composition>*
                     outTypes) = 0;
     [[nodiscard]] virtual hal::Error getColorModes(std::vector<hal::ColorMode>* outModes) const = 0;
->>>>>>> cdc0b0af
     // Returns a bitmask which contains HdrMetadata::Type::*.
     [[nodiscard]] virtual int32_t getSupportedPerFrameMetadata() const = 0;
     [[nodiscard]] virtual hal::Error getRenderIntents(
@@ -127,33 +131,6 @@
     [[nodiscard]] virtual hal::Error setClientTarget(
             uint32_t slot, const android::sp<android::GraphicBuffer>& target,
             const android::sp<android::Fence>& acquireFence, hal::Dataspace dataspace) = 0;
-<<<<<<< HEAD
-    [[clang::warn_unused_result]] virtual hal::Error setColorMode(
-            hal::ColorMode mode, hal::RenderIntent renderIntent) = 0;
-    [[clang::warn_unused_result]] virtual hal::Error setColorTransform(
-            const android::mat4& matrix, hal::ColorTransform hint) = 0;
-    [[clang::warn_unused_result]] virtual hal::Error setOutputBuffer(
-            const android::sp<android::GraphicBuffer>& buffer,
-            const android::sp<android::Fence>& releaseFence) = 0;
-    [[clang::warn_unused_result]] virtual hal::Error setPowerMode(hal::PowerMode mode) = 0;
-    [[clang::warn_unused_result]] virtual hal::Error setVsyncEnabled(hal::Vsync enabled) = 0;
-    [[clang::warn_unused_result]] virtual hal::Error validate(uint32_t* outNumTypes,
-                                                              uint32_t* outNumRequests) = 0;
-    [[clang::warn_unused_result]] virtual hal::Error presentOrValidate(
-            uint32_t* outNumTypes, uint32_t* outNumRequests,
-            android::sp<android::Fence>* outPresentFence, uint32_t* state) = 0;
-    [[clang::warn_unused_result]] virtual std::future<hal::Error> setDisplayBrightness(
-            float brightness) = 0;
-    [[clang::warn_unused_result]] virtual hal::Error setActiveConfigWithConstraints(
-            hal::HWConfigId configId, const hal::VsyncPeriodChangeConstraints& constraints,
-            hal::VsyncPeriodChangeTimeline* outTimeline) = 0;
-    [[clang::warn_unused_result]] virtual hal::Error setAutoLowLatencyMode(bool on) = 0;
-    [[clang::warn_unused_result]] virtual hal::Error getSupportedContentTypes(
-            std::vector<hal::ContentType>*) const = 0;
-    [[clang::warn_unused_result]] virtual hal::Error setContentType(hal::ContentType) = 0;
-    [[clang::warn_unused_result]] virtual hal::Error getClientTargetProperty(
-            hal::ClientTargetProperty* outClientTargetProperty) = 0;
-=======
     [[nodiscard]] virtual hal::Error setColorMode(hal::ColorMode mode,
                                                   hal::RenderIntent renderIntent) = 0;
     [[nodiscard]] virtual hal::Error setColorTransform(const android::mat4& matrix) = 0;
@@ -190,7 +167,6 @@
     [[nodiscard]] virtual hal::Error setIdleTimerEnabled(std::chrono::milliseconds timeout) = 0;
     [[nodiscard]] virtual hal::Error getPhysicalDisplayOrientation(
             Hwc2::AidlTransform* outTransform) const = 0;
->>>>>>> cdc0b0af
 };
 
 namespace impl {
@@ -199,15 +175,18 @@
 
 class Display : public HWC2::Display {
 public:
-    Display(android::Hwc2::Composer&, const std::unordered_set<hal::Capability>&, hal::HWDisplayId,
-            hal::DisplayType);
+    Display(android::Hwc2::Composer&,
+            const std::unordered_set<aidl::android::hardware::graphics::composer3::Capability>&,
+            hal::HWDisplayId, hal::DisplayType);
     ~Display() override;
 
     // Required by HWC2
     hal::Error acceptChanges() override;
     base::expected<std::shared_ptr<HWC2::Layer>, hal::Error> createLayer() override;
     hal::Error getChangedCompositionTypes(
-            std::unordered_map<HWC2::Layer*, hal::Composition>* outTypes) override;
+            std::unordered_map<HWC2::Layer*,
+                               aidl::android::hardware::graphics::composer3::Composition>* outTypes)
+            override;
     hal::Error getColorModes(std::vector<hal::ColorMode>* outModes) const override;
     // Returns a bitmask which contains HdrMetadata::Type::*.
     int32_t getSupportedPerFrameMetadata() const override;
@@ -220,7 +199,7 @@
             hal::DisplayRequest* outDisplayRequests,
             std::unordered_map<HWC2::Layer*, hal::LayerRequest>* outLayerRequests) override;
     hal::Error getConnectionType(ui::DisplayConnectionType*) const override;
-    hal::Error supportsDoze(bool* outSupport) const override;
+    hal::Error supportsDoze(bool* outSupport) const override EXCLUDES(mDisplayCapabilitiesMutex);
     hal::Error getHdrCapabilities(android::HdrCapabilities* outCapabilities) const override;
     hal::Error getDisplayedContentSamplingAttributes(hal::PixelFormat* outFormat,
                                                      hal::Dataspace* outDataspace,
@@ -236,34 +215,46 @@
                                const android::sp<android::Fence>& acquireFence,
                                hal::Dataspace dataspace) override;
     hal::Error setColorMode(hal::ColorMode, hal::RenderIntent) override;
-    hal::Error setColorTransform(const android::mat4& matrix, hal::ColorTransform hint) override;
+    hal::Error setColorTransform(const android::mat4& matrix) override;
     hal::Error setOutputBuffer(const android::sp<android::GraphicBuffer>&,
                                const android::sp<android::Fence>& releaseFence) override;
     hal::Error setPowerMode(hal::PowerMode) override;
     hal::Error setVsyncEnabled(hal::Vsync enabled) override;
-    hal::Error validate(uint32_t* outNumTypes, uint32_t* outNumRequests) override;
-    hal::Error presentOrValidate(uint32_t* outNumTypes, uint32_t* outNumRequests,
+    hal::Error validate(nsecs_t expectedPresentTime, uint32_t* outNumTypes,
+                        uint32_t* outNumRequests) override;
+    hal::Error presentOrValidate(nsecs_t expectedPresentTime, uint32_t* outNumTypes,
+                                 uint32_t* outNumRequests,
                                  android::sp<android::Fence>* outPresentFence,
                                  uint32_t* state) override;
-    std::future<hal::Error> setDisplayBrightness(float brightness) override;
+    std::future<hal::Error> setDisplayBrightness(
+            float brightness, const Hwc2::Composer::DisplayBrightnessOptions& options) override;
     hal::Error setActiveConfigWithConstraints(hal::HWConfigId configId,
                                               const hal::VsyncPeriodChangeConstraints& constraints,
                                               hal::VsyncPeriodChangeTimeline* outTimeline) override;
+    hal::Error setBootDisplayConfig(hal::HWConfigId configId) override;
+    hal::Error clearBootDisplayConfig() override;
+    hal::Error getPreferredBootDisplayConfig(hal::HWConfigId* configId) const override;
     hal::Error setAutoLowLatencyMode(bool on) override;
     hal::Error getSupportedContentTypes(
             std::vector<hal::ContentType>* outSupportedContentTypes) const override;
     hal::Error setContentType(hal::ContentType) override;
-    hal::Error getClientTargetProperty(hal::ClientTargetProperty* outClientTargetProperty) override;
+    hal::Error getClientTargetProperty(hal::ClientTargetProperty* outClientTargetProperty,
+                                       float* outWhitePointNits) override;
+    hal::Error getDisplayDecorationSupport(
+            std::optional<aidl::android::hardware::graphics::common::DisplayDecorationSupport>*
+                    support) override;
+    hal::Error setIdleTimerEnabled(std::chrono::milliseconds timeout) override;
 
     // Other Display methods
     hal::HWDisplayId getId() const override { return mId; }
     bool isConnected() const override { return mIsConnected; }
     void setConnected(bool connected) override; // For use by Device only
-    const std::unordered_set<hal::DisplayCapability>& getCapabilities() const override {
-        return mDisplayCapabilities;
-    };
+    bool hasCapability(aidl::android::hardware::graphics::composer3::DisplayCapability)
+            const override EXCLUDES(mDisplayCapabilitiesMutex);
     bool isVsyncPeriodSwitchSupported() const override;
+    bool hasDisplayIdleTimerCapability() const override;
     void onLayerDestroyed(hal::HWLayerId layerId) override;
+    hal::Error getPhysicalDisplayOrientation(Hwc2::AidlTransform* outTransform) const override;
 
 private:
 
@@ -279,7 +270,8 @@
     // this HWC2::Display, so these references are guaranteed to be valid for
     // the lifetime of this object.
     android::Hwc2::Composer& mComposer;
-    const std::unordered_set<hal::Capability>& mCapabilities;
+    const std::unordered_set<aidl::android::hardware::graphics::composer3::Capability>&
+            mCapabilities;
 
     const hal::HWDisplayId mId;
     hal::DisplayType mType;
@@ -288,8 +280,11 @@
     using Layers = std::unordered_map<hal::HWLayerId, std::weak_ptr<HWC2::impl::Layer>>;
     Layers mLayers;
 
+    mutable std::mutex mDisplayCapabilitiesMutex;
     std::once_flag mDisplayCapabilityQueryFlag;
-    std::unordered_set<hal::DisplayCapability> mDisplayCapabilities;
+    std::optional<
+            std::unordered_set<aidl::android::hardware::graphics::composer3::DisplayCapability>>
+            mDisplayCapabilities GUARDED_BY(mDisplayCapabilitiesMutex);
 };
 
 } // namespace impl
@@ -306,25 +301,6 @@
                                                const android::sp<android::Fence>& acquireFence) = 0;
     [[nodiscard]] virtual hal::Error setSurfaceDamage(const android::Region& damage) = 0;
 
-<<<<<<< HEAD
-    [[clang::warn_unused_result]] virtual hal::Error setBlendMode(hal::BlendMode mode) = 0;
-    [[clang::warn_unused_result]] virtual hal::Error setColor(hal::Color color) = 0;
-    [[clang::warn_unused_result]] virtual hal::Error setCompositionType(hal::Composition type) = 0;
-    [[clang::warn_unused_result]] virtual hal::Error setDataspace(hal::Dataspace dataspace) = 0;
-    [[clang::warn_unused_result]] virtual hal::Error setPerFrameMetadata(
-            const int32_t supportedPerFrameMetadata, const android::HdrMetadata& metadata) = 0;
-    [[clang::warn_unused_result]] virtual hal::Error setDisplayFrame(
-            const android::Rect& frame) = 0;
-    [[clang::warn_unused_result]] virtual hal::Error setPlaneAlpha(float alpha) = 0;
-    [[clang::warn_unused_result]] virtual hal::Error setSidebandStream(
-            const native_handle_t* stream) = 0;
-    [[clang::warn_unused_result]] virtual hal::Error setSourceCrop(
-            const android::FloatRect& crop) = 0;
-    [[clang::warn_unused_result]] virtual hal::Error setTransform(hal::Transform transform) = 0;
-    [[clang::warn_unused_result]] virtual hal::Error setVisibleRegion(
-            const android::Region& region) = 0;
-    [[clang::warn_unused_result]] virtual hal::Error setZOrder(uint32_t z) = 0;
-=======
     [[nodiscard]] virtual hal::Error setBlendMode(hal::BlendMode mode) = 0;
     [[nodiscard]] virtual hal::Error setColor(
             aidl::android::hardware::graphics::composer3::Color color) = 0;
@@ -340,16 +316,11 @@
     [[nodiscard]] virtual hal::Error setTransform(hal::Transform transform) = 0;
     [[nodiscard]] virtual hal::Error setVisibleRegion(const android::Region& region) = 0;
     [[nodiscard]] virtual hal::Error setZOrder(uint32_t z) = 0;
->>>>>>> cdc0b0af
 
     // Composer HAL 2.3
     [[nodiscard]] virtual hal::Error setColorTransform(const android::mat4& matrix) = 0;
 
     // Composer HAL 2.4
-<<<<<<< HEAD
-    [[clang::warn_unused_result]] virtual hal::Error setLayerGenericMetadata(
-            const std::string& name, bool mandatory, const std::vector<uint8_t>& value) = 0;
-=======
     [[nodiscard]] virtual hal::Error setLayerGenericMetadata(const std::string& name,
                                                              bool mandatory,
                                                              const std::vector<uint8_t>& value) = 0;
@@ -357,7 +328,6 @@
     // AIDL HAL
     [[nodiscard]] virtual hal::Error setBrightness(float brightness) = 0;
     [[nodiscard]] virtual hal::Error setBlockingRegion(const android::Region& region) = 0;
->>>>>>> cdc0b0af
 };
 
 namespace impl {
@@ -367,8 +337,9 @@
 class Layer : public HWC2::Layer {
 public:
     Layer(android::Hwc2::Composer& composer,
-          const std::unordered_set<hal::Capability>& capabilities, HWC2::Display& display,
-          hal::HWLayerId layerId);
+          const std::unordered_set<aidl::android::hardware::graphics::composer3::Capability>&
+                  capabilities,
+          HWC2::Display& display, hal::HWLayerId layerId);
     ~Layer() override;
 
     void onOwningDisplayDestroyed();
@@ -381,8 +352,9 @@
     hal::Error setSurfaceDamage(const android::Region& damage) override;
 
     hal::Error setBlendMode(hal::BlendMode mode) override;
-    hal::Error setColor(hal::Color color) override;
-    hal::Error setCompositionType(hal::Composition type) override;
+    hal::Error setColor(aidl::android::hardware::graphics::composer3::Color color) override;
+    hal::Error setCompositionType(
+            aidl::android::hardware::graphics::composer3::Composition type) override;
     hal::Error setDataspace(hal::Dataspace dataspace) override;
     hal::Error setPerFrameMetadata(const int32_t supportedPerFrameMetadata,
                                    const android::HdrMetadata& metadata) override;
@@ -401,12 +373,17 @@
     hal::Error setLayerGenericMetadata(const std::string& name, bool mandatory,
                                        const std::vector<uint8_t>& value) override;
 
+    // AIDL HAL
+    hal::Error setBrightness(float brightness) override;
+    hal::Error setBlockingRegion(const android::Region& region) override;
+
 private:
     // These are references to data owned by HWC2::Device, which will outlive
     // this HWC2::Layer, so these references are guaranteed to be valid for
     // the lifetime of this object.
     android::Hwc2::Composer& mComposer;
-    const std::unordered_set<hal::Capability>& mCapabilities;
+    const std::unordered_set<aidl::android::hardware::graphics::composer3::Capability>&
+            mCapabilities;
 
     HWC2::Display* mDisplay;
     hal::HWLayerId mId;
@@ -415,6 +392,7 @@
     // multiple times.
     android::Region mVisibleRegion = android::Region::INVALID_REGION;
     android::Region mDamageRegion = android::Region::INVALID_REGION;
+    android::Region mBlockingRegion = android::Region::INVALID_REGION;
     hal::Dataspace mDataSpace = hal::Dataspace::UNKNOWN;
     android::HdrMetadata mHdrMetadata;
     android::mat4 mColorMatrix;
