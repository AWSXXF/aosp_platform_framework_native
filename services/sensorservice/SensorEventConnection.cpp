--- conflicted
+++ resolved
@@ -69,29 +69,17 @@
 }
 
 bool SensorService::SensorEventConnection::needsWakeLock() {
-<<<<<<< HEAD
-    std::lock_guard<std::recursive_mutex> _l(mConnectionLock);
-=======
-    Mutex::Autolock _l(mConnectionLock);
->>>>>>> 8536a66e
+    Mutex::Autolock _l(mConnectionLock);
     return !mDead && mWakeLockRefCount > 0;
 }
 
 void SensorService::SensorEventConnection::resetWakeLockRefCount() {
-<<<<<<< HEAD
-    std::lock_guard<std::recursive_mutex> _l(mConnectionLock);
-=======
-    Mutex::Autolock _l(mConnectionLock);
->>>>>>> 8536a66e
+    Mutex::Autolock _l(mConnectionLock);
     mWakeLockRefCount = 0;
 }
 
 void SensorService::SensorEventConnection::dump(String8& result) {
-<<<<<<< HEAD
-    std::lock_guard<std::recursive_mutex> _l(mConnectionLock);
-=======
-    Mutex::Autolock _l(mConnectionLock);
->>>>>>> 8536a66e
+    Mutex::Autolock _l(mConnectionLock);
     result.appendFormat("\tOperating Mode: ");
     if (!mService->isWhiteListedPackage(getPackageName())) {
         result.append("RESTRICTED\n");
@@ -133,11 +121,7 @@
  */
 void SensorService::SensorEventConnection::dump(util::ProtoOutputStream* proto) const {
     using namespace service::SensorEventConnectionProto;
-<<<<<<< HEAD
-    std::lock_guard<std::recursive_mutex> _l(mConnectionLock);
-=======
-    Mutex::Autolock _l(mConnectionLock);
->>>>>>> 8536a66e
+    Mutex::Autolock _l(mConnectionLock);
 
     if (!mService->isWhiteListedPackage(getPackageName())) {
         proto->write(OPERATING_MODE, OP_MODE_RESTRICTED);
@@ -173,14 +157,8 @@
 #endif
 }
 
-<<<<<<< HEAD
-bool SensorService::SensorEventConnection::addSensor(
-    int32_t handle, nsecs_t samplingPeriodNs, nsecs_t maxBatchReportLatencyNs, int reservedFlags) {
-    std::lock_guard<std::recursive_mutex> _l(mConnectionLock);
-=======
 bool SensorService::SensorEventConnection::addSensor(int32_t handle) {
     Mutex::Autolock _l(mConnectionLock);
->>>>>>> 8536a66e
     sp<SensorInterface> si = mService->getSensorInterfaceFromHandle(handle);
     if (si == nullptr ||
         !canAccessSensor(si->getSensor(), "Tried adding", mOpPackageName) ||
@@ -192,14 +170,6 @@
 }
 
 bool SensorService::SensorEventConnection::removeSensor(int32_t handle) {
-<<<<<<< HEAD
-    std::lock_guard<std::recursive_mutex> _l(mConnectionLock);
-    return mSensorInfo.erase(handle) > 0;
-}
-
-std::vector<int32_t> SensorService::SensorEventConnection::getActiveSensorHandles() const {
-    std::lock_guard<std::recursive_mutex> _l(mConnectionLock);
-=======
     Mutex::Autolock _l(mConnectionLock);
     if (mSensorInfo.erase(handle) >= 0) {
         return true;
@@ -209,7 +179,6 @@
 
 std::vector<int32_t> SensorService::SensorEventConnection::getActiveSensorHandles() const {
     Mutex::Autolock _l(mConnectionLock);
->>>>>>> 8536a66e
     std::vector<int32_t> list;
     for (auto& it : mSensorInfo) {
         list.push_back(it.first);
@@ -218,31 +187,17 @@
 }
 
 bool SensorService::SensorEventConnection::hasSensor(int32_t handle) const {
-<<<<<<< HEAD
-    std::lock_guard<std::recursive_mutex> _l(mConnectionLock);
-    return mSensorInfo.count(handle) + mSensorInfoBackup.count(handle) > 0;
+    Mutex::Autolock _l(mConnectionLock);
+    return mSensorInfo.count(handle) > 0;
 }
 
 bool SensorService::SensorEventConnection::hasAnySensor() const {
-    std::lock_guard<std::recursive_mutex> _l(mConnectionLock);
-    return mSensorInfo.size() + mSensorInfoBackup.size() ? true : false;
+    Mutex::Autolock _l(mConnectionLock);
+    return mSensorInfo.size() ? true : false;
 }
 
 bool SensorService::SensorEventConnection::hasOneShotSensors() const {
-    std::lock_guard<std::recursive_mutex> _l(mConnectionLock);
-=======
-    Mutex::Autolock _l(mConnectionLock);
-    return mSensorInfo.count(handle) > 0;
-}
-
-bool SensorService::SensorEventConnection::hasAnySensor() const {
-    Mutex::Autolock _l(mConnectionLock);
-    return mSensorInfo.size() ? true : false;
-}
-
-bool SensorService::SensorEventConnection::hasOneShotSensors() const {
-    Mutex::Autolock _l(mConnectionLock);
->>>>>>> 8536a66e
+    Mutex::Autolock _l(mConnectionLock);
     for (auto &it : mSensorInfo) {
         const int handle = it.first;
         sp<SensorInterface> si = mService->getSensorInterfaceFromHandle(handle);
@@ -259,11 +214,7 @@
 
 void SensorService::SensorEventConnection::setFirstFlushPending(int32_t handle,
                                 bool value) {
-<<<<<<< HEAD
-    std::lock_guard<std::recursive_mutex> _l(mConnectionLock);
-=======
-    Mutex::Autolock _l(mConnectionLock);
->>>>>>> 8536a66e
+    Mutex::Autolock _l(mConnectionLock);
     if (mSensorInfo.count(handle) > 0) {
         FlushInfo& flushInfo = mSensorInfo[handle];
         flushInfo.mFirstFlushPending = value;
@@ -271,11 +222,7 @@
 }
 
 void SensorService::SensorEventConnection::updateLooperRegistration(const sp<Looper>& looper) {
-<<<<<<< HEAD
-    std::lock_guard<std::recursive_mutex> _l(mConnectionLock);
-=======
-    Mutex::Autolock _l(mConnectionLock);
->>>>>>> 8536a66e
+    Mutex::Autolock _l(mConnectionLock);
     updateLooperRegistrationLocked(looper);
 }
 
@@ -326,11 +273,7 @@
 }
 
 void SensorService::SensorEventConnection::incrementPendingFlushCount(int32_t handle) {
-<<<<<<< HEAD
-    std::lock_guard<std::recursive_mutex> _l(mConnectionLock);
-=======
-    Mutex::Autolock _l(mConnectionLock);
->>>>>>> 8536a66e
+    Mutex::Autolock _l(mConnectionLock);
     if (mSensorInfo.count(handle) > 0) {
         FlushInfo& flushInfo = mSensorInfo[handle];
         flushInfo.mPendingFlushEventsToSend++;
@@ -346,11 +289,7 @@
     std::unique_ptr<sensors_event_t[]> sanitizedBuffer;
 
     int count = 0;
-<<<<<<< HEAD
-    std::lock_guard<std::recursive_mutex> _l(mConnectionLock);
-=======
-    Mutex::Autolock _l(mConnectionLock);
->>>>>>> 8536a66e
+    Mutex::Autolock _l(mConnectionLock);
     if (scratch) {
         size_t i=0;
         while (i<numEvents) {
@@ -493,51 +432,8 @@
 }
 
 void SensorService::SensorEventConnection::setSensorAccess(const bool hasAccess) {
-<<<<<<< HEAD
-    if (mHasSensorAccess != hasAccess) {
-        mHasSensorAccess = hasAccess;
-        updateSensorSubscriptions();
-    }
-}
-
-void SensorService::SensorEventConnection::stopAll() {
-    std::lock_guard<std::recursive_mutex> _l(mConnectionLock);
-    if (!mSensorInfo.empty()) {
-        mSensorInfoBackup = mSensorInfo;
-        mSensorInfo.clear();
-
-        for (auto& it : mSensorInfoBackup) {
-            int32_t handle = it.first;
-
-            status_t err =  mService->disable(this, handle);
-
-            if (err != NO_ERROR) {
-                ALOGE("Error disabling sensor %d", handle);
-            }
-        }
-    }
-}
-
-void SensorService::SensorEventConnection::recoverAll() {
-    std::lock_guard<std::recursive_mutex> _l(mConnectionLock);
-    for (auto& it : mSensorInfoBackup) {
-        int32_t handle = it.first;
-        SensorRequest &request = it.second;
-
-        status_t err =  mService->enable(
-            this, handle, request.samplingPeriodNs, request.maxBatchReportLatencyNs,
-            request.reservedFlags, mOpPackageName);
-
-        if (err != NO_ERROR) {
-            ALOGE("Error recovering sensor %d", handle);
-        }
-    }
-
-    mSensorInfoBackup.clear();
-=======
     Mutex::Autolock _l(mConnectionLock);
     mHasSensorAccess = hasAccess;
->>>>>>> 8536a66e
 }
 
 bool SensorService::SensorEventConnection::hasSensorAccess() {
@@ -664,11 +560,7 @@
     // half the size of the socket buffer allocated in BitTube whichever is smaller.
     const int maxWriteSize = helpers::min(SensorEventQueue::MAX_RECEIVE_BUFFER_EVENT_COUNT/2,
             int(mService->mSocketBufferSize/(sizeof(sensors_event_t)*2)));
-<<<<<<< HEAD
-    std::lock_guard<std::recursive_mutex> _l(mConnectionLock);
-=======
-    Mutex::Autolock _l(mConnectionLock);
->>>>>>> 8536a66e
+    Mutex::Autolock _l(mConnectionLock);
     // Send pending flush complete events (if any)
     sendPendingFlushEventsLocked();
     for (int numEventsSent = 0; numEventsSent < mCacheSize;) {
@@ -777,18 +669,7 @@
 status_t SensorService::SensorEventConnection::setEventRate(
         int handle, nsecs_t samplingPeriodNs)
 {
-<<<<<<< HEAD
-    status_t err = mService->setEventRate(this, handle, samplingPeriodNs, mOpPackageName);
-
-    std::lock_guard<std::recursive_mutex> _l(mConnectionLock);
-    if (err == NO_ERROR && mSensorInfo.count(handle) > 0) {
-        mSensorInfo[handle].samplingPeriodNs = samplingPeriodNs;
-    }
-
-    return err;
-=======
     return mService->setEventRate(this, handle, samplingPeriodNs, mOpPackageName);
->>>>>>> 8536a66e
 }
 
 status_t  SensorService::SensorEventConnection::flush() {
@@ -809,11 +690,7 @@
             // and remove the fd from Looper. Call checkWakeLockState to know if SensorService
             // can release the wake-lock.
             ALOGD_IF(DEBUG_CONNECTIONS, "%p Looper error %d", this, fd);
-<<<<<<< HEAD
-            std::lock_guard<std::recursive_mutex> _l(mConnectionLock);
-=======
             Mutex::Autolock _l(mConnectionLock);
->>>>>>> 8536a66e
             mDead = true;
             mWakeLockRefCount = 0;
             updateLooperRegistrationLocked(mService->getLooper());
@@ -832,11 +709,7 @@
         unsigned char buf[sizeof(sensors_event_t)];
         ssize_t numBytesRead = ::recv(fd, buf, sizeof(buf), MSG_DONTWAIT);
         {
-<<<<<<< HEAD
-            std::lock_guard<std::recursive_mutex> _l(mConnectionLock);
-=======
             Mutex::Autolock _l(mConnectionLock);
->>>>>>> 8536a66e
             if (numBytesRead == sizeof(sensors_event_t)) {
                 if (!mDataInjectionMode) {
                     ALOGE("Data injected in normal mode, dropping event"
