--- conflicted
+++ resolved
@@ -296,11 +296,7 @@
     // Full configuration should happen the first time configure is called and
     // when the device type is changed. Changing a device type can affect
     // various other parameters so should result in a reconfiguration.
-<<<<<<< HEAD
-    if (!changes || (changes & InputReaderConfiguration::CHANGE_DEVICE_TYPE)) {
-=======
     if (!changes.any() || changes.test(InputReaderConfiguration::Change::DEVICE_TYPE)) {
->>>>>>> 59497e55
         // Configure basic parameters.
         mParameters = computeParameters(getDeviceContext());
 
@@ -331,16 +327,6 @@
 
     using namespace ftl::flag_operators;
     bool resetNeeded = false;
-<<<<<<< HEAD
-    if (!changes ||
-        (changes &
-         (InputReaderConfiguration::CHANGE_DISPLAY_INFO |
-          InputReaderConfiguration::CHANGE_POINTER_CAPTURE |
-          InputReaderConfiguration::CHANGE_POINTER_GESTURE_ENABLEMENT |
-          InputReaderConfiguration::CHANGE_SHOW_TOUCHES |
-          InputReaderConfiguration::CHANGE_EXTERNAL_STYLUS_PRESENCE |
-          InputReaderConfiguration::CHANGE_DEVICE_TYPE))) {
-=======
     if (!changes.any() ||
         changes.any(InputReaderConfiguration::Change::DISPLAY_INFO |
                     InputReaderConfiguration::Change::POINTER_CAPTURE |
@@ -348,7 +334,6 @@
                     InputReaderConfiguration::Change::SHOW_TOUCHES |
                     InputReaderConfiguration::Change::EXTERNAL_STYLUS_PRESENCE |
                     InputReaderConfiguration::Change::DEVICE_TYPE)) {
->>>>>>> 59497e55
         // Configure device sources, display dimensions, orientation and
         // scaling factors.
         configureInputDevice(when, &resetNeeded);
