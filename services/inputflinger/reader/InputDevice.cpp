/*
 * Copyright (C) 2019 The Android Open Source Project
 *
 * Licensed under the Apache License, Version 2.0 (the "License");
 * you may not use this file except in compliance with the License.
 * You may obtain a copy of the License at
 *
 *      http://www.apache.org/licenses/LICENSE-2.0
 *
 * Unless required by applicable law or agreed to in writing, software
 * distributed under the License is distributed on an "AS IS" BASIS,
 * WITHOUT WARRANTIES OR CONDITIONS OF ANY KIND, either express or implied.
 * See the License for the specific language governing permissions and
 * limitations under the License.
 */

#include "Macros.h"

#include "InputDevice.h"

#include <algorithm>

#include <android/sysprop/InputProperties.sysprop.h>
#include <ftl/flags.h>

#include "CursorInputMapper.h"
#include "ExternalStylusInputMapper.h"
#include "InputReaderContext.h"
#include "JoystickInputMapper.h"
#include "KeyboardInputMapper.h"
#include "MultiTouchInputMapper.h"
#include "PeripheralController.h"
#include "RotaryEncoderInputMapper.h"
#include "SensorInputMapper.h"
#include "SingleTouchInputMapper.h"
#include "SwitchInputMapper.h"
#include "TouchpadInputMapper.h"
#include "VibratorInputMapper.h"

namespace android {

InputDevice::InputDevice(InputReaderContext* context, int32_t id, int32_t generation,
                         const InputDeviceIdentifier& identifier)
      : mContext(context),
        mId(id),
        mGeneration(generation),
        mControllerNumber(0),
        mIdentifier(identifier),
        mClasses(0),
        mSources(0),
        mIsExternal(false),
        mHasMic(false),
        mDropUntilNextSync(false) {}

InputDevice::~InputDevice() {}

bool InputDevice::isEnabled() {
    if (!hasEventHubDevices()) {
        return false;
    }
    // An input device composed of sub devices can be individually enabled or disabled.
    // If any of the sub device is enabled then the input device is considered as enabled.
    bool enabled = false;
    for_each_subdevice([&enabled](auto& context) { enabled |= context.isDeviceEnabled(); });
    return enabled;
}

std::list<NotifyArgs> InputDevice::setEnabled(bool enabled, nsecs_t when) {
    std::list<NotifyArgs> out;
    if (enabled && mAssociatedDisplayPort && !mAssociatedViewport) {
        ALOGW("Cannot enable input device %s because it is associated with port %" PRIu8 ", "
              "but the corresponding viewport is not found",
              getName().c_str(), *mAssociatedDisplayPort);
        enabled = false;
    }

    if (isEnabled() == enabled) {
        return out;
    }

    // When resetting some devices, the driver needs to be queried to ensure that a proper reset is
    // performed. The querying must happen when the device is enabled, so we reset after enabling
    // but before disabling the device. See MultiTouchMotionAccumulator::reset for more information.
    if (enabled) {
        for_each_subdevice([](auto& context) { context.enableDevice(); });
        out += reset(when);
    } else {
        out += reset(when);
        for_each_subdevice([](auto& context) { context.disableDevice(); });
    }
    // Must change generation to flag this device as changed
    bumpGeneration();
    return out;
}

void InputDevice::dump(std::string& dump, const std::string& eventHubDevStr) {
    InputDeviceInfo deviceInfo = getDeviceInfo();

    dump += StringPrintf(INDENT "Device %d: %s\n", deviceInfo.getId(),
                         deviceInfo.getDisplayName().c_str());
    dump += StringPrintf(INDENT "%s", eventHubDevStr.c_str());
    dump += StringPrintf(INDENT2 "Generation: %d\n", mGeneration);
    dump += StringPrintf(INDENT2 "IsExternal: %s\n", toString(mIsExternal));
    dump += StringPrintf(INDENT2 "AssociatedDisplayPort: ");
    if (mAssociatedDisplayPort) {
        dump += StringPrintf("%" PRIu8 "\n", *mAssociatedDisplayPort);
    } else {
        dump += "<none>\n";
    }
    dump += StringPrintf(INDENT2 "AssociatedDisplayUniqueId: ");
    if (mAssociatedDisplayUniqueId) {
        dump += StringPrintf("%s\n", mAssociatedDisplayUniqueId->c_str());
    } else {
        dump += "<none>\n";
    }
    dump += StringPrintf(INDENT2 "HasMic:     %s\n", toString(mHasMic));
    dump += StringPrintf(INDENT2 "Sources: %s\n",
                         inputEventSourceToString(deviceInfo.getSources()).c_str());
    dump += StringPrintf(INDENT2 "KeyboardType: %d\n", deviceInfo.getKeyboardType());
    dump += StringPrintf(INDENT2 "ControllerNum: %d\n", deviceInfo.getControllerNumber());

    const std::vector<InputDeviceInfo::MotionRange>& ranges = deviceInfo.getMotionRanges();
    if (!ranges.empty()) {
        dump += INDENT2 "Motion Ranges:\n";
        for (size_t i = 0; i < ranges.size(); i++) {
            const InputDeviceInfo::MotionRange& range = ranges[i];
            const char* label = InputEventLookup::getAxisLabel(range.axis);
            char name[32];
            if (label) {
                strncpy(name, label, sizeof(name));
                name[sizeof(name) - 1] = '\0';
            } else {
                snprintf(name, sizeof(name), "%d", range.axis);
            }
            dump += StringPrintf(INDENT3
                                 "%s: source=%s, "
                                 "min=%0.3f, max=%0.3f, flat=%0.3f, fuzz=%0.3f, resolution=%0.3f\n",
                                 name, inputEventSourceToString(range.source).c_str(), range.min,
                                 range.max, range.flat, range.fuzz, range.resolution);
        }
    }

    for_each_mapper([&dump](InputMapper& mapper) { mapper.dump(dump); });
    if (mController) {
        mController->dump(dump);
    }
}

void InputDevice::addEmptyEventHubDevice(int32_t eventHubId) {
    if (mDevices.find(eventHubId) != mDevices.end()) {
        return;
    }
    std::unique_ptr<InputDeviceContext> contextPtr(new InputDeviceContext(*this, eventHubId));
    std::vector<std::unique_ptr<InputMapper>> mappers;

    mDevices.insert({eventHubId, std::make_pair(std::move(contextPtr), std::move(mappers))});
}

void InputDevice::addEventHubDevice(int32_t eventHubId,
                                    const InputReaderConfiguration& readerConfig) {
    if (mDevices.find(eventHubId) != mDevices.end()) {
        return;
    }
    std::unique_ptr<InputDeviceContext> contextPtr(new InputDeviceContext(*this, eventHubId));
    std::vector<std::unique_ptr<InputMapper>> mappers = createMappers(*contextPtr, readerConfig);

    // insert the context into the devices set
    mDevices.insert({eventHubId, std::make_pair(std::move(contextPtr), std::move(mappers))});
    // Must change generation to flag this device as changed
    bumpGeneration();
}

void InputDevice::removeEventHubDevice(int32_t eventHubId) {
    if (mController != nullptr && mController->getEventHubId() == eventHubId) {
        // Delete mController, since the corresponding eventhub device is going away
        mController = nullptr;
    }
    mDevices.erase(eventHubId);
}

std::list<NotifyArgs> InputDevice::configure(nsecs_t when,
                                             const InputReaderConfiguration& readerConfig,
                                             ConfigurationChanges changes) {
    std::list<NotifyArgs> out;
    mSources = 0;
    mClasses = ftl::Flags<InputDeviceClass>(0);
    mControllerNumber = 0;

    for_each_subdevice([this](InputDeviceContext& context) {
        mClasses |= context.getDeviceClasses();
        int32_t controllerNumber = context.getDeviceControllerNumber();
        if (controllerNumber > 0) {
            if (mControllerNumber && mControllerNumber != controllerNumber) {
                ALOGW("InputDevice::configure(): composite device contains multiple unique "
                      "controller numbers");
            }
            mControllerNumber = controllerNumber;
        }
    });

    mIsExternal = mClasses.test(InputDeviceClass::EXTERNAL);
    mHasMic = mClasses.test(InputDeviceClass::MIC);

<<<<<<< HEAD
    if (!isIgnored()) {
=======
    using Change = InputReaderConfiguration::Change;

    if (!changes.any() || !isIgnored()) {
>>>>>>> 59497e55
        // Full configuration should happen the first time configure is called
        // and when the device type is changed. Changing a device type can
        // affect various other parameters so should result in a
        // reconfiguration.
<<<<<<< HEAD
        if (!changes || (changes & InputReaderConfiguration::CHANGE_DEVICE_TYPE)) {
=======
        if (!changes.any() || changes.test(Change::DEVICE_TYPE)) {
>>>>>>> 59497e55
            mConfiguration.clear();
            for_each_subdevice([this](InputDeviceContext& context) {
                std::optional<PropertyMap> configuration =
                        getEventHub()->getConfiguration(context.getEventHubId());
                if (configuration) {
                    mConfiguration.addAll(&(*configuration));
                }
            });

            mAssociatedDeviceType =
                    getValueByKey(readerConfig.deviceTypeAssociations, mIdentifier.location);
        }

        if (!changes.any() || changes.test(Change::KEYBOARD_LAYOUTS)) {
            if (!mClasses.test(InputDeviceClass::VIRTUAL)) {
                std::shared_ptr<KeyCharacterMap> keyboardLayout =
                        mContext->getPolicy()->getKeyboardLayoutOverlay(mIdentifier);
                bool shouldBumpGeneration = false;
                for_each_subdevice(
                        [&keyboardLayout, &shouldBumpGeneration](InputDeviceContext& context) {
                            if (context.setKeyboardLayoutOverlay(keyboardLayout)) {
                                shouldBumpGeneration = true;
                            }
                        });
                if (shouldBumpGeneration) {
                    bumpGeneration();
                }
            }
        }

        if (!changes.any() || changes.test(Change::DEVICE_ALIAS)) {
            if (!(mClasses.test(InputDeviceClass::VIRTUAL))) {
                std::string alias = mContext->getPolicy()->getDeviceAlias(mIdentifier);
                if (mAlias != alias) {
                    mAlias = alias;
                    bumpGeneration();
                }
            }
        }

        if (changes.test(Change::ENABLED_STATE)) {
            // Do not execute this code on the first configure, because 'setEnabled' would call
            // InputMapper::reset, and you can't reset a mapper before it has been configured.
            // The mappers are configured for the first time at the bottom of this function.
            auto it = readerConfig.disabledDevices.find(mId);
            bool enabled = it == readerConfig.disabledDevices.end();
            out += setEnabled(enabled, when);
        }

        if (!changes.any() || changes.test(Change::DISPLAY_INFO)) {
            // In most situations, no port or name will be specified.
            mAssociatedDisplayPort = std::nullopt;
            mAssociatedDisplayUniqueId = std::nullopt;
            mAssociatedViewport = std::nullopt;
            // Find the display port that corresponds to the current input port.
            const std::string& inputPort = mIdentifier.location;
            if (!inputPort.empty()) {
                const std::unordered_map<std::string, uint8_t>& ports =
                        readerConfig.portAssociations;
                const auto& displayPort = ports.find(inputPort);
                if (displayPort != ports.end()) {
                    mAssociatedDisplayPort = std::make_optional(displayPort->second);
                } else {
                    const std::unordered_map<std::string, std::string>& displayUniqueIds =
                            readerConfig.uniqueIdAssociations;
                    const auto& displayUniqueId = displayUniqueIds.find(inputPort);
                    if (displayUniqueId != displayUniqueIds.end()) {
                        mAssociatedDisplayUniqueId = displayUniqueId->second;
                    }
                }
            }

            // If the device was explicitly disabled by the user, it would be present in the
            // "disabledDevices" list. If it is associated with a specific display, and it was not
            // explicitly disabled, then enable/disable the device based on whether we can find the
            // corresponding viewport.
            bool enabled =
                    (readerConfig.disabledDevices.find(mId) == readerConfig.disabledDevices.end());
            if (mAssociatedDisplayPort) {
                mAssociatedViewport =
                        readerConfig.getDisplayViewportByPort(*mAssociatedDisplayPort);
                if (!mAssociatedViewport) {
                    ALOGW("Input device %s should be associated with display on port %" PRIu8 ", "
                          "but the corresponding viewport is not found.",
                          getName().c_str(), *mAssociatedDisplayPort);
                    enabled = false;
                }
            } else if (mAssociatedDisplayUniqueId != std::nullopt) {
                mAssociatedViewport =
                        readerConfig.getDisplayViewportByUniqueId(*mAssociatedDisplayUniqueId);
                if (!mAssociatedViewport) {
                    ALOGW("Input device %s should be associated with display %s but the "
                          "corresponding viewport cannot be found",
                          getName().c_str(), mAssociatedDisplayUniqueId->c_str());
                    enabled = false;
                }
            }

            if (changes.any()) {
                // For first-time configuration, only allow device to be disabled after mappers have
                // finished configuring. This is because we need to read some of the properties from
                // the device's open fd.
                out += setEnabled(enabled, when);
            }
        }

        for_each_mapper([this, when, &readerConfig, changes, &out](InputMapper& mapper) {
            out += mapper.reconfigure(when, readerConfig, changes);
            mSources |= mapper.getSources();
        });

        // If a device is just plugged but it might be disabled, we need to update some info like
        // axis range of touch from each InputMapper first, then disable it.
        if (!changes.any()) {
            out += setEnabled(readerConfig.disabledDevices.find(mId) ==
                                      readerConfig.disabledDevices.end(),
                              when);
        }
    }
    return out;
}

std::list<NotifyArgs> InputDevice::reset(nsecs_t when) {
    std::list<NotifyArgs> out;
    for_each_mapper([&](InputMapper& mapper) { out += mapper.reset(when); });

    mContext->updateGlobalMetaState();

    out.push_back(notifyReset(when));
    return out;
}

std::list<NotifyArgs> InputDevice::process(const RawEvent* rawEvents, size_t count) {
    // Process all of the events in order for each mapper.
    // We cannot simply ask each mapper to process them in bulk because mappers may
    // have side-effects that must be interleaved.  For example, joystick movement events and
    // gamepad button presses are handled by different mappers but they should be dispatched
    // in the order received.
    std::list<NotifyArgs> out;
    for (const RawEvent* rawEvent = rawEvents; count != 0; rawEvent++) {
        if (debugRawEvents()) {
            const auto [type, code, value] =
                    InputEventLookup::getLinuxEvdevLabel(rawEvent->type, rawEvent->code,
                                                         rawEvent->value);
            ALOGD("Input event: eventHubDevice=%d type=%s code=%s value=%s when=%" PRId64,
                  rawEvent->deviceId, type.c_str(), code.c_str(), value.c_str(), rawEvent->when);
        }

        if (mDropUntilNextSync) {
            if (rawEvent->type == EV_SYN && rawEvent->code == SYN_REPORT) {
                mDropUntilNextSync = false;
                ALOGD_IF(debugRawEvents(), "Recovered from input event buffer overrun.");
            } else {
                ALOGD_IF(debugRawEvents(),
                         "Dropped input event while waiting for next input sync.");
            }
        } else if (rawEvent->type == EV_SYN && rawEvent->code == SYN_DROPPED) {
            ALOGI("Detected input event buffer overrun for device %s.", getName().c_str());
            mDropUntilNextSync = true;
            out += reset(rawEvent->when);
        } else {
            for_each_mapper_in_subdevice(rawEvent->deviceId, [&](InputMapper& mapper) {
                out += mapper.process(rawEvent);
            });
        }
        --count;
    }
    return out;
}

std::list<NotifyArgs> InputDevice::timeoutExpired(nsecs_t when) {
    std::list<NotifyArgs> out;
    for_each_mapper([&](InputMapper& mapper) { out += mapper.timeoutExpired(when); });
    return out;
}

std::list<NotifyArgs> InputDevice::updateExternalStylusState(const StylusState& state) {
    std::list<NotifyArgs> out;
    for_each_mapper([&](InputMapper& mapper) { out += mapper.updateExternalStylusState(state); });
    return out;
}

InputDeviceInfo InputDevice::getDeviceInfo() {
    InputDeviceInfo outDeviceInfo;
    outDeviceInfo.initialize(mId, mGeneration, mControllerNumber, mIdentifier, mAlias, mIsExternal,
                             mHasMic, getAssociatedDisplayId().value_or(ADISPLAY_ID_NONE));

    for_each_mapper(
            [&outDeviceInfo](InputMapper& mapper) { mapper.populateDeviceInfo(outDeviceInfo); });

    if (mController) {
        mController->populateDeviceInfo(&outDeviceInfo);
    }
    return outDeviceInfo;
}

int32_t InputDevice::getKeyCodeState(uint32_t sourceMask, int32_t keyCode) {
    return getState(sourceMask, keyCode, &InputMapper::getKeyCodeState);
}

int32_t InputDevice::getScanCodeState(uint32_t sourceMask, int32_t scanCode) {
    return getState(sourceMask, scanCode, &InputMapper::getScanCodeState);
}

int32_t InputDevice::getSwitchState(uint32_t sourceMask, int32_t switchCode) {
    return getState(sourceMask, switchCode, &InputMapper::getSwitchState);
}

int32_t InputDevice::getState(uint32_t sourceMask, int32_t code, GetStateFunc getStateFunc) {
    int32_t result = AKEY_STATE_UNKNOWN;
    for (auto& deviceEntry : mDevices) {
        auto& devicePair = deviceEntry.second;
        auto& mappers = devicePair.second;
        for (auto& mapperPtr : mappers) {
            InputMapper& mapper = *mapperPtr;
            if (sourcesMatchMask(mapper.getSources(), sourceMask)) {
                // If any mapper reports AKEY_STATE_DOWN or AKEY_STATE_VIRTUAL, return that
                // value.  Otherwise, return AKEY_STATE_UP as long as one mapper reports it.
                int32_t currentResult = (mapper.*getStateFunc)(sourceMask, code);
                if (currentResult >= AKEY_STATE_DOWN) {
                    return currentResult;
                } else if (currentResult == AKEY_STATE_UP) {
                    result = currentResult;
                }
            }
        }
    }
    return result;
}

std::vector<std::unique_ptr<InputMapper>> InputDevice::createMappers(
        InputDeviceContext& contextPtr, const InputReaderConfiguration& readerConfig) {
    ftl::Flags<InputDeviceClass> classes = contextPtr.getDeviceClasses();
    std::vector<std::unique_ptr<InputMapper>> mappers;

    // Switch-like devices.
    if (classes.test(InputDeviceClass::SWITCH)) {
        mappers.push_back(createInputMapper<SwitchInputMapper>(contextPtr, readerConfig));
    }

    // Scroll wheel-like devices.
    if (classes.test(InputDeviceClass::ROTARY_ENCODER)) {
        mappers.push_back(createInputMapper<RotaryEncoderInputMapper>(contextPtr, readerConfig));
    }

    // Vibrator-like devices.
    if (classes.test(InputDeviceClass::VIBRATOR)) {
        mappers.push_back(createInputMapper<VibratorInputMapper>(contextPtr, readerConfig));
    }

    // Battery-like devices or light-containing devices.
    // PeripheralController will be created with associated EventHub device.
    if (classes.test(InputDeviceClass::BATTERY) || classes.test(InputDeviceClass::LIGHT)) {
        mController = std::make_unique<PeripheralController>(contextPtr);
    }

    // Keyboard-like devices.
    uint32_t keyboardSource = 0;
    int32_t keyboardType = AINPUT_KEYBOARD_TYPE_NON_ALPHABETIC;
    if (classes.test(InputDeviceClass::KEYBOARD)) {
        keyboardSource |= AINPUT_SOURCE_KEYBOARD;
    }
    if (classes.test(InputDeviceClass::ALPHAKEY)) {
        keyboardType = AINPUT_KEYBOARD_TYPE_ALPHABETIC;
    }
    if (classes.test(InputDeviceClass::DPAD)) {
        keyboardSource |= AINPUT_SOURCE_DPAD;
    }
    if (classes.test(InputDeviceClass::GAMEPAD)) {
        keyboardSource |= AINPUT_SOURCE_GAMEPAD;
    }

    if (keyboardSource != 0) {
        mappers.push_back(createInputMapper<KeyboardInputMapper>(contextPtr, readerConfig,
                                                                 keyboardSource, keyboardType));
    }

    // Cursor-like devices.
    if (classes.test(InputDeviceClass::CURSOR)) {
        mappers.push_back(createInputMapper<CursorInputMapper>(contextPtr, readerConfig));
    }

    // Touchscreens and touchpad devices.
    static const bool ENABLE_TOUCHPAD_GESTURES_LIBRARY =
            sysprop::InputProperties::enable_touchpad_gestures_library().value_or(true);
    // TODO(b/272518665): Fix the new touchpad stack for Sony DualShock 4 (5c4, 9cc) touchpads, or
    // at least load this setting from the IDC file.
    const InputDeviceIdentifier identifier = contextPtr.getDeviceIdentifier();
    const bool isSonyDualShock4Touchpad = identifier.vendor == 0x054c &&
            (identifier.product == 0x05c4 || identifier.product == 0x09cc);
    if (ENABLE_TOUCHPAD_GESTURES_LIBRARY && classes.test(InputDeviceClass::TOUCHPAD) &&
        classes.test(InputDeviceClass::TOUCH_MT) && !isSonyDualShock4Touchpad) {
        mappers.push_back(createInputMapper<TouchpadInputMapper>(contextPtr, readerConfig));
    } else if (classes.test(InputDeviceClass::TOUCH_MT)) {
        mappers.push_back(std::make_unique<MultiTouchInputMapper>(contextPtr, readerConfig));
    } else if (classes.test(InputDeviceClass::TOUCH)) {
        mappers.push_back(std::make_unique<SingleTouchInputMapper>(contextPtr, readerConfig));
    }

    // Joystick-like devices.
    if (classes.test(InputDeviceClass::JOYSTICK)) {
        mappers.push_back(createInputMapper<JoystickInputMapper>(contextPtr, readerConfig));
    }

    // Motion sensor enabled devices.
    if (classes.test(InputDeviceClass::SENSOR)) {
        mappers.push_back(createInputMapper<SensorInputMapper>(contextPtr, readerConfig));
    }

    // External stylus-like devices.
    if (classes.test(InputDeviceClass::EXTERNAL_STYLUS)) {
        mappers.push_back(createInputMapper<ExternalStylusInputMapper>(contextPtr, readerConfig));
    }
    return mappers;
}

bool InputDevice::markSupportedKeyCodes(uint32_t sourceMask, const std::vector<int32_t>& keyCodes,
                                        uint8_t* outFlags) {
    bool result = false;
    for_each_mapper([&result, sourceMask, keyCodes, outFlags](InputMapper& mapper) {
        if (sourcesMatchMask(mapper.getSources(), sourceMask)) {
            result |= mapper.markSupportedKeyCodes(sourceMask, keyCodes, outFlags);
        }
    });
    return result;
}

int32_t InputDevice::getKeyCodeForKeyLocation(int32_t locationKeyCode) const {
    std::optional<int32_t> result = first_in_mappers<int32_t>(
            [locationKeyCode](const InputMapper& mapper) -> std::optional<int32_t> const {
                if (sourcesMatchMask(mapper.getSources(), AINPUT_SOURCE_KEYBOARD)) {
                    return std::make_optional(mapper.getKeyCodeForKeyLocation(locationKeyCode));
                }
                return std::nullopt;
            });
    if (!result) {
        ALOGE("Failed to get key code for key location: No matching InputMapper with source mask "
              "KEYBOARD found. The provided input device with id %d has sources %s.",
              getId(), inputEventSourceToString(getSources()).c_str());
        return AKEYCODE_UNKNOWN;
    }
    return *result;
}

std::list<NotifyArgs> InputDevice::vibrate(const VibrationSequence& sequence, ssize_t repeat,
                                           int32_t token) {
    std::list<NotifyArgs> out;
    for_each_mapper([&](InputMapper& mapper) { out += mapper.vibrate(sequence, repeat, token); });
    return out;
}

std::list<NotifyArgs> InputDevice::cancelVibrate(int32_t token) {
    std::list<NotifyArgs> out;
    for_each_mapper([&](InputMapper& mapper) { out += mapper.cancelVibrate(token); });
    return out;
}

bool InputDevice::isVibrating() {
    bool vibrating = false;
    for_each_mapper([&vibrating](InputMapper& mapper) { vibrating |= mapper.isVibrating(); });
    return vibrating;
}

/* There's no guarantee the IDs provided by the different mappers are unique, so if we have two
 * different vibration mappers then we could have duplicate IDs.
 * Alternatively, if we have a merged device that has multiple evdev nodes with FF_* capabilities,
 * we would definitely have duplicate IDs.
 */
std::vector<int32_t> InputDevice::getVibratorIds() {
    std::vector<int32_t> vibrators;
    for_each_mapper([&vibrators](InputMapper& mapper) {
        std::vector<int32_t> devVibs = mapper.getVibratorIds();
        vibrators.reserve(vibrators.size() + devVibs.size());
        vibrators.insert(vibrators.end(), devVibs.begin(), devVibs.end());
    });
    return vibrators;
}

bool InputDevice::enableSensor(InputDeviceSensorType sensorType,
                               std::chrono::microseconds samplingPeriod,
                               std::chrono::microseconds maxBatchReportLatency) {
    bool success = true;
    for_each_mapper(
            [&success, sensorType, samplingPeriod, maxBatchReportLatency](InputMapper& mapper) {
                success &= mapper.enableSensor(sensorType, samplingPeriod, maxBatchReportLatency);
            });
    return success;
}

void InputDevice::disableSensor(InputDeviceSensorType sensorType) {
    for_each_mapper([sensorType](InputMapper& mapper) { mapper.disableSensor(sensorType); });
}

void InputDevice::flushSensor(InputDeviceSensorType sensorType) {
    for_each_mapper([sensorType](InputMapper& mapper) { mapper.flushSensor(sensorType); });
}

std::list<NotifyArgs> InputDevice::cancelTouch(nsecs_t when, nsecs_t readTime) {
    std::list<NotifyArgs> out;
    for_each_mapper([&](InputMapper& mapper) { out += mapper.cancelTouch(when, readTime); });
    return out;
}

bool InputDevice::setLightColor(int32_t lightId, int32_t color) {
    return mController ? mController->setLightColor(lightId, color) : false;
}

bool InputDevice::setLightPlayerId(int32_t lightId, int32_t playerId) {
    return mController ? mController->setLightPlayerId(lightId, playerId) : false;
}

std::optional<int32_t> InputDevice::getLightColor(int32_t lightId) {
    return mController ? mController->getLightColor(lightId) : std::nullopt;
}

std::optional<int32_t> InputDevice::getLightPlayerId(int32_t lightId) {
    return mController ? mController->getLightPlayerId(lightId) : std::nullopt;
}

int32_t InputDevice::getMetaState() {
    int32_t result = 0;
    for_each_mapper([&result](InputMapper& mapper) { result |= mapper.getMetaState(); });
    return result;
}

void InputDevice::updateMetaState(int32_t keyCode) {
    first_in_mappers<bool>([keyCode](InputMapper& mapper) {
        if (sourcesMatchMask(mapper.getSources(), AINPUT_SOURCE_KEYBOARD) &&
            mapper.updateMetaState(keyCode)) {
            return std::make_optional(true);
        }
        return std::optional<bool>();
    });
}

void InputDevice::addKeyRemapping(int32_t fromKeyCode, int32_t toKeyCode) {
    for_each_subdevice([fromKeyCode, toKeyCode](auto& context) {
        context.addKeyRemapping(fromKeyCode, toKeyCode);
    });
}

void InputDevice::bumpGeneration() {
    mGeneration = mContext->bumpGeneration();
}

NotifyDeviceResetArgs InputDevice::notifyReset(nsecs_t when) {
    return NotifyDeviceResetArgs(mContext->getNextId(), when, mId);
}

std::optional<int32_t> InputDevice::getAssociatedDisplayId() {
    // Check if we had associated to the specific display.
    if (mAssociatedViewport) {
        return mAssociatedViewport->displayId;
    }

    // No associated display port, check if some InputMapper is associated.
    return first_in_mappers<int32_t>(
            [](InputMapper& mapper) { return mapper.getAssociatedDisplayId(); });
}

// returns the number of mappers associated with the device
size_t InputDevice::getMapperCount() {
    size_t count = 0;
    for (auto& deviceEntry : mDevices) {
        auto& devicePair = deviceEntry.second;
        auto& mappers = devicePair.second;
        count += mappers.size();
    }
    return count;
}

void InputDevice::updateLedState(bool reset) {
    for_each_mapper([reset](InputMapper& mapper) { mapper.updateLedState(reset); });
}

std::optional<int32_t> InputDevice::getBatteryEventHubId() const {
    return mController ? std::make_optional(mController->getEventHubId()) : std::nullopt;
}

InputDeviceContext::InputDeviceContext(InputDevice& device, int32_t eventHubId)
      : mDevice(device),
        mContext(device.getContext()),
        mEventHub(device.getContext()->getEventHub()),
        mId(eventHubId),
        mDeviceId(device.getId()) {}

InputDeviceContext::~InputDeviceContext() {}

} // namespace android<|MERGE_RESOLUTION|>--- conflicted
+++ resolved
@@ -201,22 +201,14 @@
     mIsExternal = mClasses.test(InputDeviceClass::EXTERNAL);
     mHasMic = mClasses.test(InputDeviceClass::MIC);
 
-<<<<<<< HEAD
-    if (!isIgnored()) {
-=======
     using Change = InputReaderConfiguration::Change;
 
     if (!changes.any() || !isIgnored()) {
->>>>>>> 59497e55
         // Full configuration should happen the first time configure is called
         // and when the device type is changed. Changing a device type can
         // affect various other parameters so should result in a
         // reconfiguration.
-<<<<<<< HEAD
-        if (!changes || (changes & InputReaderConfiguration::CHANGE_DEVICE_TYPE)) {
-=======
         if (!changes.any() || changes.test(Change::DEVICE_TYPE)) {
->>>>>>> 59497e55
             mConfiguration.clear();
             for_each_subdevice([this](InputDeviceContext& context) {
                 std::optional<PropertyMap> configuration =
