/*
 * Copyright (C) 2010 The Android Open Source Project
 *
 * Licensed under the Apache License, Version 2.0 (the "License");
 * you may not use this file except in compliance with the License.
 * You may obtain a copy of the License at
 *
 *      http://www.apache.org/licenses/LICENSE-2.0
 *
 * Unless required by applicable law or agreed to in writing, software
 * distributed under the License is distributed on an "AS IS" BASIS,
 * WITHOUT WARRANTIES OR CONDITIONS OF ANY KIND, either express or implied.
 * See the License for the specific language governing permissions and
 * limitations under the License.
 */

#define LOG_TAG "Keyboard"

#include <limits.h>
#include <stdlib.h>
#include <unistd.h>
#include <optional>

#include <input/InputDevice.h>
#include <input/InputEventLabels.h>
#include <input/KeyCharacterMap.h>
#include <input/KeyLayoutMap.h>
#include <input/Keyboard.h>
#include <log/log.h>
#include <utils/Errors.h>

namespace android {

static std::string getPath(const InputDeviceIdentifier& deviceIdentifier, const std::string& name,
                           InputDeviceConfigurationFileType type) {
    return name.empty()
            ? getInputDeviceConfigurationFilePathByDeviceIdentifier(deviceIdentifier, type)
            : getInputDeviceConfigurationFilePathByName(name, type);
}

// --- KeyMap ---

KeyMap::KeyMap() {
}

KeyMap::~KeyMap() {
}

status_t KeyMap::load(const InputDeviceIdentifier& deviceIdentifier,
        const PropertyMap* deviceConfiguration) {
    // Use the configured key layout if available.
    if (deviceConfiguration) {
        std::optional<std::string> keyLayoutName =
                deviceConfiguration->getString("keyboard.layout");
        if (keyLayoutName.has_value()) {
            status_t status = loadKeyLayout(deviceIdentifier, *keyLayoutName);
            if (status == NAME_NOT_FOUND) {
                ALOGE("Configuration for keyboard device '%s' requested keyboard layout '%s' but "
                      "it was not found.",
<<<<<<< HEAD
                      deviceIdentifier.name.c_str(), keyLayoutName.c_str());
=======
                      deviceIdentifier.name.c_str(), keyLayoutName->c_str());
>>>>>>> b7bc7af7
            }
        }

        std::optional<std::string> keyCharacterMapName =
                deviceConfiguration->getString("keyboard.characterMap");
        if (keyCharacterMapName.has_value()) {
            status_t status = loadKeyCharacterMap(deviceIdentifier, *keyCharacterMapName);
            if (status == NAME_NOT_FOUND) {
                ALOGE("Configuration for keyboard device '%s' requested keyboard character "
                      "map '%s' but it was not found.",
<<<<<<< HEAD
                      deviceIdentifier.name.c_str(), keyCharacterMapName.c_str());
=======
                      deviceIdentifier.name.c_str(), keyCharacterMapName->c_str());
>>>>>>> b7bc7af7
            }
        }

        if (isComplete()) {
            return OK;
        }
    }

    // Try searching by device identifier.
    if (probeKeyMap(deviceIdentifier, "")) {
        return OK;
    }

    // Fall back on the Generic key map.
    // TODO Apply some additional heuristics here to figure out what kind of
    //      generic key map to use (US English, etc.) for typical external keyboards.
    if (probeKeyMap(deviceIdentifier, "Generic")) {
        return OK;
    }

    // Try the Virtual key map as a last resort.
    if (probeKeyMap(deviceIdentifier, "Virtual")) {
        return OK;
    }

    // Give up!
    ALOGE("Could not determine key map for device '%s' and no default key maps were found!",
            deviceIdentifier.name.c_str());
    return NAME_NOT_FOUND;
}

bool KeyMap::probeKeyMap(const InputDeviceIdentifier& deviceIdentifier,
        const std::string& keyMapName) {
    if (!haveKeyLayout()) {
        loadKeyLayout(deviceIdentifier, keyMapName);
    }
    if (!haveKeyCharacterMap()) {
        loadKeyCharacterMap(deviceIdentifier, keyMapName);
    }
    return isComplete();
}

status_t KeyMap::loadKeyLayout(const InputDeviceIdentifier& deviceIdentifier,
        const std::string& name) {
    std::string path(getPath(deviceIdentifier, name, InputDeviceConfigurationFileType::KEY_LAYOUT));
    if (path.empty()) {
        return NAME_NOT_FOUND;
    }

    base::Result<std::shared_ptr<KeyLayoutMap>> ret = KeyLayoutMap::load(path);
    if (ret.ok()) {
        keyLayoutMap = *ret;
        keyLayoutFile = path;
        return OK;
    }

    // Try to load fallback layout if the regular layout could not be loaded due to missing
    // kernel modules
    std::string fallbackPath(
            getInputDeviceConfigurationFilePathByDeviceIdentifier(deviceIdentifier,
                                                                  InputDeviceConfigurationFileType::
                                                                          KEY_LAYOUT,
                                                                  "_fallback"));
    ret = KeyLayoutMap::load(fallbackPath);
    if (!ret.ok()) {
        return ret.error().code();
    }
    keyLayoutMap = *ret;
    keyLayoutFile = fallbackPath;
    return OK;
}

status_t KeyMap::loadKeyCharacterMap(const InputDeviceIdentifier& deviceIdentifier,
        const std::string& name) {
    std::string path =
            getPath(deviceIdentifier, name, InputDeviceConfigurationFileType::KEY_CHARACTER_MAP);
    if (path.empty()) {
        return NAME_NOT_FOUND;
    }

    base::Result<std::shared_ptr<KeyCharacterMap>> ret =
            KeyCharacterMap::load(path, KeyCharacterMap::Format::BASE);
    if (!ret.ok()) {
        return ret.error().code();
    }
    keyCharacterMap = *ret;
    keyCharacterMapFile = path;
    return OK;
}

// --- Global functions ---

bool isKeyboardSpecialFunction(const PropertyMap* config) {
    if (config == nullptr) {
        return false;
    }
    return config->getBool("keyboard.specialFunction").value_or(false);
}

bool isEligibleBuiltInKeyboard(const InputDeviceIdentifier& deviceIdentifier,
        const PropertyMap* deviceConfiguration, const KeyMap* keyMap) {
    // TODO: remove the third OR statement (SPECIAL_FUNCTION) in Q
    if (!keyMap->haveKeyCharacterMap() || isKeyboardSpecialFunction(deviceConfiguration) ||
        keyMap->keyCharacterMap->getKeyboardType() ==
                KeyCharacterMap::KeyboardType::SPECIAL_FUNCTION) {
        return false;
    }

    if (deviceConfiguration) {
        if (deviceConfiguration->getBool("keyboard.builtIn").value_or(false)) {
            return true;
        }
    }

    return strstr(deviceIdentifier.name.c_str(), "-keypad");
}

static int32_t setEphemeralMetaState(int32_t mask, bool down, int32_t oldMetaState) {
    int32_t newMetaState;
    if (down) {
        newMetaState = oldMetaState | mask;
    } else {
        newMetaState = oldMetaState &
                ~(mask | AMETA_ALT_ON | AMETA_SHIFT_ON | AMETA_CTRL_ON | AMETA_META_ON);
    }

    return normalizeMetaState(newMetaState);
}

int32_t normalizeMetaState(int32_t oldMetaState) {
    int32_t newMetaState = oldMetaState;
    if (newMetaState & (AMETA_ALT_LEFT_ON | AMETA_ALT_RIGHT_ON)) {
        newMetaState |= AMETA_ALT_ON;
    }

    if (newMetaState & (AMETA_SHIFT_LEFT_ON | AMETA_SHIFT_RIGHT_ON)) {
        newMetaState |= AMETA_SHIFT_ON;
    }

    if (newMetaState & (AMETA_CTRL_LEFT_ON | AMETA_CTRL_RIGHT_ON)) {
        newMetaState |= AMETA_CTRL_ON;
    }

    if (newMetaState & (AMETA_META_LEFT_ON | AMETA_META_RIGHT_ON)) {
        newMetaState |= AMETA_META_ON;
    }
    return newMetaState;
}

static int32_t toggleLockedMetaState(int32_t mask, bool down, int32_t oldMetaState) {
    if (down) {
        return oldMetaState;
    } else {
        return oldMetaState ^ mask;
    }
}

int32_t updateMetaState(int32_t keyCode, bool down, int32_t oldMetaState) {
    switch (keyCode) {
    case AKEYCODE_ALT_LEFT:
        return setEphemeralMetaState(AMETA_ALT_LEFT_ON, down, oldMetaState);
    case AKEYCODE_ALT_RIGHT:
        return setEphemeralMetaState(AMETA_ALT_RIGHT_ON, down, oldMetaState);
    case AKEYCODE_SHIFT_LEFT:
        return setEphemeralMetaState(AMETA_SHIFT_LEFT_ON, down, oldMetaState);
    case AKEYCODE_SHIFT_RIGHT:
        return setEphemeralMetaState(AMETA_SHIFT_RIGHT_ON, down, oldMetaState);
    case AKEYCODE_SYM:
        return setEphemeralMetaState(AMETA_SYM_ON, down, oldMetaState);
    case AKEYCODE_FUNCTION:
        return setEphemeralMetaState(AMETA_FUNCTION_ON, down, oldMetaState);
    case AKEYCODE_CTRL_LEFT:
        return setEphemeralMetaState(AMETA_CTRL_LEFT_ON, down, oldMetaState);
    case AKEYCODE_CTRL_RIGHT:
        return setEphemeralMetaState(AMETA_CTRL_RIGHT_ON, down, oldMetaState);
    case AKEYCODE_META_LEFT:
        return setEphemeralMetaState(AMETA_META_LEFT_ON, down, oldMetaState);
    case AKEYCODE_META_RIGHT:
        return setEphemeralMetaState(AMETA_META_RIGHT_ON, down, oldMetaState);
    case AKEYCODE_CAPS_LOCK:
        return toggleLockedMetaState(AMETA_CAPS_LOCK_ON, down, oldMetaState);
    case AKEYCODE_NUM_LOCK:
        return toggleLockedMetaState(AMETA_NUM_LOCK_ON, down, oldMetaState);
    case AKEYCODE_SCROLL_LOCK:
        return toggleLockedMetaState(AMETA_SCROLL_LOCK_ON, down, oldMetaState);
    default:
        return oldMetaState;
    }
}

bool isMetaKey(int32_t keyCode) {
    switch (keyCode) {
    case AKEYCODE_ALT_LEFT:
    case AKEYCODE_ALT_RIGHT:
    case AKEYCODE_SHIFT_LEFT:
    case AKEYCODE_SHIFT_RIGHT:
    case AKEYCODE_SYM:
    case AKEYCODE_FUNCTION:
    case AKEYCODE_CTRL_LEFT:
    case AKEYCODE_CTRL_RIGHT:
    case AKEYCODE_META_LEFT:
    case AKEYCODE_META_RIGHT:
    case AKEYCODE_CAPS_LOCK:
    case AKEYCODE_NUM_LOCK:
    case AKEYCODE_SCROLL_LOCK:
        return true;
    default:
        return false;
    }
}


} // namespace android<|MERGE_RESOLUTION|>--- conflicted
+++ resolved
@@ -57,11 +57,7 @@
             if (status == NAME_NOT_FOUND) {
                 ALOGE("Configuration for keyboard device '%s' requested keyboard layout '%s' but "
                       "it was not found.",
-<<<<<<< HEAD
-                      deviceIdentifier.name.c_str(), keyLayoutName.c_str());
-=======
                       deviceIdentifier.name.c_str(), keyLayoutName->c_str());
->>>>>>> b7bc7af7
             }
         }
 
@@ -72,11 +68,7 @@
             if (status == NAME_NOT_FOUND) {
                 ALOGE("Configuration for keyboard device '%s' requested keyboard character "
                       "map '%s' but it was not found.",
-<<<<<<< HEAD
-                      deviceIdentifier.name.c_str(), keyCharacterMapName.c_str());
-=======
                       deviceIdentifier.name.c_str(), keyCharacterMapName->c_str());
->>>>>>> b7bc7af7
             }
         }
 
