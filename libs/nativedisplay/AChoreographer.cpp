/*
 * Copyright (C) 2015 The Android Open Source Project
 *
 * Licensed under the Apache License, Version 2.0 (the "License");
 * you may not use this file except in compliance with the License.
 * You may obtain a copy of the License at
 *
 *      http://www.apache.org/licenses/LICENSE-2.0
 *
 * Unless required by applicable law or agreed to in writing, software
 * distributed under the License is distributed on an "AS IS" BASIS,
 * WITHOUT WARRANTIES OR CONDITIONS OF ANY KIND, either express or implied.
 * See the License for the specific language governing permissions and
 * limitations under the License.
 */

#define LOG_TAG "Choreographer"
//#define LOG_NDEBUG 0

#include <android-base/thread_annotations.h>
#include <gui/DisplayEventDispatcher.h>
#include <gui/ISurfaceComposer.h>
#include <gui/SurfaceComposerClient.h>
#include <jni.h>
#include <private/android/choreographer.h>
#include <utils/Looper.h>
#include <utils/Timers.h>

#include <cinttypes>
#include <mutex>
#include <optional>
#include <queue>
#include <thread>

namespace {
struct {
    // Global JVM that is provided by zygote
    JavaVM* jvm = nullptr;
    struct {
        jclass clazz;
        jmethodID getInstance;
        jmethodID registerNativeChoreographerForRefreshRateCallbacks;
        jmethodID unregisterNativeChoreographerForRefreshRateCallbacks;
    } displayManagerGlobal;
} gJni;

// Gets the JNIEnv* for this thread, and performs one-off initialization if we
// have never retrieved a JNIEnv* pointer before.
JNIEnv* getJniEnv() {
    if (gJni.jvm == nullptr) {
        ALOGW("AChoreographer: No JVM provided!");
        return nullptr;
    }

    JNIEnv* env = nullptr;
    if (gJni.jvm->GetEnv((void**)&env, JNI_VERSION_1_4) != JNI_OK) {
        ALOGD("Attaching thread to JVM for AChoreographer");
        JavaVMAttachArgs args = {JNI_VERSION_1_4, "AChoreographer_env", NULL};
        jint attachResult = gJni.jvm->AttachCurrentThreadAsDaemon(&env, (void*)&args);
        if (attachResult != JNI_OK) {
            ALOGE("Unable to attach thread. Error: %d", attachResult);
            return nullptr;
        }
    }
    if (env == nullptr) {
        ALOGW("AChoreographer: No JNI env available!");
    }
    return env;
}

inline const char* toString(bool value) {
    return value ? "true" : "false";
}
} // namespace

namespace android {

struct FrameCallback {
    AChoreographer_frameCallback callback;
    AChoreographer_frameCallback64 callback64;
    void* data;
    nsecs_t dueTime;

    inline bool operator<(const FrameCallback& rhs) const {
        // Note that this is intentionally flipped because we want callbacks due sooner to be at
        // the head of the queue
        return dueTime > rhs.dueTime;
    }
};

struct RefreshRateCallback {
    AChoreographer_refreshRateCallback callback;
    void* data;
    bool firstCallbackFired = false;
};

class Choreographer;

<<<<<<< HEAD
=======
/**
 * Implementation of AChoreographerFrameCallbackData.
 */
struct ChoreographerFrameCallbackDataImpl {
    int64_t frameTimeNanos{0};

    VsyncEventData vsyncEventData;

    const Choreographer* choreographer;
};

>>>>>>> 013d28fc
struct {
    std::mutex lock;
    std::vector<Choreographer*> ptrs GUARDED_BY(lock);
    bool registeredToDisplayManager GUARDED_BY(lock) = false;

    std::atomic<nsecs_t> mLastKnownVsync = -1;
} gChoreographers;

class Choreographer : public DisplayEventDispatcher, public MessageHandler {
public:
    explicit Choreographer(const sp<Looper>& looper) EXCLUDES(gChoreographers.lock);
    void postFrameCallbackDelayed(AChoreographer_frameCallback cb,
                                  AChoreographer_frameCallback64 cb64, void* data, nsecs_t delay);
    void registerRefreshRateCallback(AChoreographer_refreshRateCallback cb, void* data)
            EXCLUDES(gChoreographers.lock);
    void unregisterRefreshRateCallback(AChoreographer_refreshRateCallback cb, void* data);
    // Drains the queue of pending vsync periods and dispatches refresh rate
    // updates to callbacks.
    // The assumption is that this method is only called on a single
    // processing thread, either by looper or by AChoreographer_handleEvents
    void handleRefreshRateUpdates();
    void scheduleLatestConfigRequest();

    enum {
        MSG_SCHEDULE_CALLBACKS = 0,
        MSG_SCHEDULE_VSYNC = 1,
        MSG_HANDLE_REFRESH_RATE_UPDATES = 2,
    };
    virtual void handleMessage(const Message& message) override;

    static Choreographer* getForThread();
    virtual ~Choreographer() override EXCLUDES(gChoreographers.lock);
    int64_t getVsyncId() const;
    int64_t getFrameDeadline() const;
    int64_t getFrameInterval() const;

private:
    Choreographer(const Choreographer&) = delete;

    void dispatchVsync(nsecs_t timestamp, PhysicalDisplayId displayId, uint32_t count,
                       VsyncEventData vsyncEventData) override;
    void dispatchHotplug(nsecs_t timestamp, PhysicalDisplayId displayId, bool connected) override;
    void dispatchModeChanged(nsecs_t timestamp, PhysicalDisplayId displayId, int32_t modeId,
                             nsecs_t vsyncPeriod) override;
    void dispatchNullEvent(nsecs_t, PhysicalDisplayId) override;
    void dispatchFrameRateOverrides(nsecs_t timestamp, PhysicalDisplayId displayId,
                                    std::vector<FrameRateOverride> overrides) override;

    void scheduleCallbacks();

    std::mutex mLock;
    // Protected by mLock
    std::priority_queue<FrameCallback> mFrameCallbacks;
    std::vector<RefreshRateCallback> mRefreshRateCallbacks;

    nsecs_t mLatestVsyncPeriod = -1;
    VsyncEventData mLastVsyncEventData;

    const sp<Looper> mLooper;
    const std::thread::id mThreadId;
};

static thread_local Choreographer* gChoreographer;
Choreographer* Choreographer::getForThread() {
    if (gChoreographer == nullptr) {
        sp<Looper> looper = Looper::getForThread();
        if (!looper.get()) {
            ALOGW("No looper prepared for thread");
            return nullptr;
        }
        gChoreographer = new Choreographer(looper);
        status_t result = gChoreographer->initialize();
        if (result != OK) {
            ALOGW("Failed to initialize");
            return nullptr;
        }
    }
    return gChoreographer;
}

Choreographer::Choreographer(const sp<Looper>& looper)
      : DisplayEventDispatcher(looper, ISurfaceComposer::VsyncSource::eVsyncSourceApp),
        mLooper(looper),
        mThreadId(std::this_thread::get_id()) {
    std::lock_guard<std::mutex> _l(gChoreographers.lock);
    gChoreographers.ptrs.push_back(this);
}

Choreographer::~Choreographer() {
    std::lock_guard<std::mutex> _l(gChoreographers.lock);
    gChoreographers.ptrs.erase(std::remove_if(gChoreographers.ptrs.begin(),
                                              gChoreographers.ptrs.end(),
                                              [=](Choreographer* c) { return c == this; }),
                               gChoreographers.ptrs.end());
    // Only poke DisplayManagerGlobal to unregister if we previously registered
    // callbacks.
    if (gChoreographers.ptrs.empty() && gChoreographers.registeredToDisplayManager) {
        JNIEnv* env = getJniEnv();
        if (env == nullptr) {
            ALOGW("JNI environment is unavailable, skipping choreographer cleanup");
            return;
        }
        jobject dmg = env->CallStaticObjectMethod(gJni.displayManagerGlobal.clazz,
                                                  gJni.displayManagerGlobal.getInstance);
        if (dmg == nullptr) {
            ALOGW("DMS is not initialized yet, skipping choreographer cleanup");
        } else {
            env->CallVoidMethod(dmg,
                                gJni.displayManagerGlobal
                                        .unregisterNativeChoreographerForRefreshRateCallbacks);
            env->DeleteLocalRef(dmg);
        }
    }
}

void Choreographer::postFrameCallbackDelayed(
        AChoreographer_frameCallback cb, AChoreographer_frameCallback64 cb64, void* data, nsecs_t delay) {
    nsecs_t now = systemTime(SYSTEM_TIME_MONOTONIC);
    FrameCallback callback{cb, cb64, data, now + delay};
    {
        std::lock_guard<std::mutex> _l{mLock};
        mFrameCallbacks.push(callback);
    }
    if (callback.dueTime <= now) {
        if (std::this_thread::get_id() != mThreadId) {
            if (mLooper != nullptr) {
                Message m{MSG_SCHEDULE_VSYNC};
                mLooper->sendMessage(this, m);
            } else {
                scheduleVsync();
            }
        } else {
            scheduleVsync();
        }
    } else {
        if (mLooper != nullptr) {
            Message m{MSG_SCHEDULE_CALLBACKS};
            mLooper->sendMessageDelayed(delay, this, m);
        } else {
            scheduleCallbacks();
        }
    }
}

void Choreographer::registerRefreshRateCallback(AChoreographer_refreshRateCallback cb, void* data) {
    std::lock_guard<std::mutex> _l{mLock};
    for (const auto& callback : mRefreshRateCallbacks) {
        // Don't re-add callbacks.
        if (cb == callback.callback && data == callback.data) {
            return;
        }
    }
    mRefreshRateCallbacks.emplace_back(
            RefreshRateCallback{.callback = cb, .data = data, .firstCallbackFired = false});
    bool needsRegistration = false;
    {
        std::lock_guard<std::mutex> _l2(gChoreographers.lock);
        needsRegistration = !gChoreographers.registeredToDisplayManager;
    }
    if (needsRegistration) {
        JNIEnv* env = getJniEnv();
        if (env == nullptr) {
            ALOGW("JNI environment is unavailable, skipping registration");
            return;
        }
        jobject dmg = env->CallStaticObjectMethod(gJni.displayManagerGlobal.clazz,
                                                  gJni.displayManagerGlobal.getInstance);
        if (dmg == nullptr) {
            ALOGW("DMS is not initialized yet: skipping registration");
            return;
        } else {
            env->CallVoidMethod(dmg,
                                gJni.displayManagerGlobal
                                        .registerNativeChoreographerForRefreshRateCallbacks,
                                reinterpret_cast<int64_t>(this));
            env->DeleteLocalRef(dmg);
            {
                std::lock_guard<std::mutex> _l2(gChoreographers.lock);
                gChoreographers.registeredToDisplayManager = true;
            }
        }
    } else {
        scheduleLatestConfigRequest();
    }
}

void Choreographer::unregisterRefreshRateCallback(AChoreographer_refreshRateCallback cb,
                                                  void* data) {
    std::lock_guard<std::mutex> _l{mLock};
    mRefreshRateCallbacks.erase(std::remove_if(mRefreshRateCallbacks.begin(),
                                               mRefreshRateCallbacks.end(),
                                               [&](const RefreshRateCallback& callback) {
                                                   return cb == callback.callback &&
                                                           data == callback.data;
                                               }),
                                mRefreshRateCallbacks.end());
}

void Choreographer::scheduleLatestConfigRequest() {
    if (mLooper != nullptr) {
        Message m{MSG_HANDLE_REFRESH_RATE_UPDATES};
        mLooper->sendMessage(this, m);
    } else {
        // If the looper thread is detached from Choreographer, then refresh rate
        // changes will be handled in AChoreographer_handlePendingEvents, so we
        // need to wake up the looper thread by writing to the write-end of the
        // socket the looper is listening on.
        // Fortunately, these events are small so sending packets across the
        // socket should be atomic across processes.
        DisplayEventReceiver::Event event;
        event.header = DisplayEventReceiver::Event::Header{DisplayEventReceiver::DISPLAY_EVENT_NULL,
                                                           PhysicalDisplayId(0), systemTime()};
        injectEvent(event);
    }
}

void Choreographer::scheduleCallbacks() {
    const nsecs_t now = systemTime(SYSTEM_TIME_MONOTONIC);
    nsecs_t dueTime;
    {
        std::lock_guard<std::mutex> _l{mLock};
        // If there are no pending callbacks then don't schedule a vsync
        if (mFrameCallbacks.empty()) {
            return;
        }
        dueTime = mFrameCallbacks.top().dueTime;
    }

    if (dueTime <= now) {
        ALOGV("choreographer %p ~ scheduling vsync", this);
        scheduleVsync();
        return;
    }
}

void Choreographer::handleRefreshRateUpdates() {
    std::vector<RefreshRateCallback> callbacks{};
    const nsecs_t pendingPeriod = gChoreographers.mLastKnownVsync.load();
    const nsecs_t lastPeriod = mLatestVsyncPeriod;
    if (pendingPeriod > 0) {
        mLatestVsyncPeriod = pendingPeriod;
    }
    {
        std::lock_guard<std::mutex> _l{mLock};
        for (auto& cb : mRefreshRateCallbacks) {
            callbacks.push_back(cb);
            cb.firstCallbackFired = true;
        }
    }

    for (auto& cb : callbacks) {
        if (!cb.firstCallbackFired || (pendingPeriod > 0 && pendingPeriod != lastPeriod)) {
            cb.callback(pendingPeriod, cb.data);
        }
    }
}

// TODO(b/74619554): The PhysicalDisplayId is ignored because SF only emits VSYNC events for the
// internal display and DisplayEventReceiver::requestNextVsync only allows requesting VSYNC for
// the internal display implicitly.
void Choreographer::dispatchVsync(nsecs_t timestamp, PhysicalDisplayId, uint32_t,
                                  VsyncEventData vsyncEventData) {
    std::vector<FrameCallback> callbacks{};
    {
        std::lock_guard<std::mutex> _l{mLock};
        nsecs_t now = systemTime(SYSTEM_TIME_MONOTONIC);
        while (!mFrameCallbacks.empty() && mFrameCallbacks.top().dueTime < now) {
            callbacks.push_back(mFrameCallbacks.top());
            mFrameCallbacks.pop();
        }
    }
    mLastVsyncEventData = vsyncEventData;
    for (const auto& cb : callbacks) {
        if (cb.callback64 != nullptr) {
            cb.callback64(timestamp, cb.data);
        } else if (cb.callback != nullptr) {
            cb.callback(timestamp, cb.data);
        }
    }
}

void Choreographer::dispatchHotplug(nsecs_t, PhysicalDisplayId displayId, bool connected) {
    ALOGV("choreographer %p ~ received hotplug event (displayId=%s, connected=%s), ignoring.",
            this, to_string(displayId).c_str(), toString(connected));
}

void Choreographer::dispatchModeChanged(nsecs_t, PhysicalDisplayId, int32_t, nsecs_t) {
    LOG_ALWAYS_FATAL("dispatchModeChanged was called but was never registered");
}

void Choreographer::dispatchFrameRateOverrides(nsecs_t, PhysicalDisplayId,
                                               std::vector<FrameRateOverride>) {
    LOG_ALWAYS_FATAL("dispatchFrameRateOverrides was called but was never registered");
}

void Choreographer::dispatchNullEvent(nsecs_t, PhysicalDisplayId) {
    ALOGV("choreographer %p ~ received null event.", this);
    handleRefreshRateUpdates();
}

void Choreographer::handleMessage(const Message& message) {
    switch (message.what) {
    case MSG_SCHEDULE_CALLBACKS:
        scheduleCallbacks();
        break;
    case MSG_SCHEDULE_VSYNC:
        scheduleVsync();
        break;
    case MSG_HANDLE_REFRESH_RATE_UPDATES:
        handleRefreshRateUpdates();
        break;
    }
}

int64_t Choreographer::getVsyncId() const {
    return mLastVsyncEventData.id;
}

int64_t Choreographer::getFrameDeadline() const {
    return mLastVsyncEventData.deadlineTimestamp;
}

<<<<<<< HEAD
int64_t Choreographer::getFrameInterval() const {
    return mLastVsyncEventData.frameInterval;
=======
ChoreographerFrameCallbackDataImpl Choreographer::createFrameCallbackData(nsecs_t timestamp) const {
    return {.frameTimeNanos = timestamp,
            .vsyncEventData = mLastVsyncEventData,
            .choreographer = this};
>>>>>>> 013d28fc
}

} // namespace android
using namespace android;

static inline Choreographer* AChoreographer_to_Choreographer(AChoreographer* choreographer) {
    return reinterpret_cast<Choreographer*>(choreographer);
}

static inline const Choreographer* AChoreographer_to_Choreographer(
        const AChoreographer* choreographer) {
    return reinterpret_cast<const Choreographer*>(choreographer);
}

// Glue for private C api
namespace android {
void AChoreographer_signalRefreshRateCallbacks(nsecs_t vsyncPeriod) EXCLUDES(gChoreographers.lock) {
    std::lock_guard<std::mutex> _l(gChoreographers.lock);
    gChoreographers.mLastKnownVsync.store(vsyncPeriod);
    for (auto c : gChoreographers.ptrs) {
        c->scheduleLatestConfigRequest();
    }
}

void AChoreographer_initJVM(JNIEnv* env) {
    env->GetJavaVM(&gJni.jvm);
    // Now we need to find the java classes.
    jclass dmgClass = env->FindClass("android/hardware/display/DisplayManagerGlobal");
    gJni.displayManagerGlobal.clazz = static_cast<jclass>(env->NewGlobalRef(dmgClass));
    gJni.displayManagerGlobal.getInstance =
            env->GetStaticMethodID(dmgClass, "getInstance",
                                   "()Landroid/hardware/display/DisplayManagerGlobal;");
    gJni.displayManagerGlobal.registerNativeChoreographerForRefreshRateCallbacks =
            env->GetMethodID(dmgClass, "registerNativeChoreographerForRefreshRateCallbacks", "()V");
    gJni.displayManagerGlobal.unregisterNativeChoreographerForRefreshRateCallbacks =
            env->GetMethodID(dmgClass, "unregisterNativeChoreographerForRefreshRateCallbacks",
                             "()V");
}

AChoreographer* AChoreographer_routeGetInstance() {
    return AChoreographer_getInstance();
}
void AChoreographer_routePostFrameCallback(AChoreographer* choreographer,
                                           AChoreographer_frameCallback callback, void* data) {
#pragma clang diagnostic push
#pragma clang diagnostic ignored "-Wdeprecated-declarations"
    return AChoreographer_postFrameCallback(choreographer, callback, data);
#pragma clang diagnostic pop
}
void AChoreographer_routePostFrameCallbackDelayed(AChoreographer* choreographer,
                                                  AChoreographer_frameCallback callback, void* data,
                                                  long delayMillis) {
#pragma clang diagnostic push
#pragma clang diagnostic ignored "-Wdeprecated-declarations"
    return AChoreographer_postFrameCallbackDelayed(choreographer, callback, data, delayMillis);
#pragma clang diagnostic pop
}
void AChoreographer_routePostFrameCallback64(AChoreographer* choreographer,
                                             AChoreographer_frameCallback64 callback, void* data) {
    return AChoreographer_postFrameCallback64(choreographer, callback, data);
}
void AChoreographer_routePostFrameCallbackDelayed64(AChoreographer* choreographer,
                                                    AChoreographer_frameCallback64 callback,
                                                    void* data, uint32_t delayMillis) {
    return AChoreographer_postFrameCallbackDelayed64(choreographer, callback, data, delayMillis);
}
void AChoreographer_routeRegisterRefreshRateCallback(AChoreographer* choreographer,
                                                     AChoreographer_refreshRateCallback callback,
                                                     void* data) {
    return AChoreographer_registerRefreshRateCallback(choreographer, callback, data);
}
void AChoreographer_routeUnregisterRefreshRateCallback(AChoreographer* choreographer,
                                                       AChoreographer_refreshRateCallback callback,
                                                       void* data) {
    return AChoreographer_unregisterRefreshRateCallback(choreographer, callback, data);
}

int64_t AChoreographer_getVsyncId(const AChoreographer* choreographer) {
    return AChoreographer_to_Choreographer(choreographer)->getVsyncId();
}

int64_t AChoreographer_getFrameDeadline(const AChoreographer* choreographer) {
    return AChoreographer_to_Choreographer(choreographer)->getFrameDeadline();
}

int64_t AChoreographer_getFrameInterval(const AChoreographer* choreographer) {
    return AChoreographer_to_Choreographer(choreographer)->getFrameInterval();
}

} // namespace android

/* Glue for the NDK interface */

static inline AChoreographer* Choreographer_to_AChoreographer(Choreographer* choreographer) {
    return reinterpret_cast<AChoreographer*>(choreographer);
}

AChoreographer* AChoreographer_getInstance() {
    return Choreographer_to_AChoreographer(Choreographer::getForThread());
}

void AChoreographer_postFrameCallback(AChoreographer* choreographer,
        AChoreographer_frameCallback callback, void* data) {
    AChoreographer_to_Choreographer(choreographer)->postFrameCallbackDelayed(
            callback, nullptr, data, 0);
}
void AChoreographer_postFrameCallbackDelayed(AChoreographer* choreographer,
        AChoreographer_frameCallback callback, void* data, long delayMillis) {
    AChoreographer_to_Choreographer(choreographer)->postFrameCallbackDelayed(
            callback, nullptr, data, ms2ns(delayMillis));
}
void AChoreographer_postFrameCallback64(AChoreographer* choreographer,
        AChoreographer_frameCallback64 callback, void* data) {
    AChoreographer_to_Choreographer(choreographer)->postFrameCallbackDelayed(
            nullptr, callback, data, 0);
}
void AChoreographer_postFrameCallbackDelayed64(AChoreographer* choreographer,
        AChoreographer_frameCallback64 callback, void* data, uint32_t delayMillis) {
    AChoreographer_to_Choreographer(choreographer)->postFrameCallbackDelayed(
            nullptr, callback, data, ms2ns(delayMillis));
}
void AChoreographer_registerRefreshRateCallback(AChoreographer* choreographer,
                                                AChoreographer_refreshRateCallback callback,
                                                void* data) {
    AChoreographer_to_Choreographer(choreographer)->registerRefreshRateCallback(callback, data);
}
void AChoreographer_unregisterRefreshRateCallback(AChoreographer* choreographer,
                                                  AChoreographer_refreshRateCallback callback,
                                                  void* data) {
    AChoreographer_to_Choreographer(choreographer)->unregisterRefreshRateCallback(callback, data);
}

<<<<<<< HEAD
=======
int64_t AChoreographerFrameCallbackData_getFrameTimeNanos(
        const AChoreographerFrameCallbackData* data) {
    const ChoreographerFrameCallbackDataImpl* frameCallbackData =
            AChoreographerFrameCallbackData_to_ChoreographerFrameCallbackDataImpl(data);
    LOG_ALWAYS_FATAL_IF(!frameCallbackData->choreographer->inCallback(),
                        "Data is only valid in callback");
    return frameCallbackData->frameTimeNanos;
}
size_t AChoreographerFrameCallbackData_getFrameTimelinesLength(
        const AChoreographerFrameCallbackData* data) {
    const ChoreographerFrameCallbackDataImpl* frameCallbackData =
            AChoreographerFrameCallbackData_to_ChoreographerFrameCallbackDataImpl(data);
    LOG_ALWAYS_FATAL_IF(!frameCallbackData->choreographer->inCallback(),
                        "Data is only valid in callback");
    return VsyncEventData::kFrameTimelinesLength;
}
size_t AChoreographerFrameCallbackData_getPreferredFrameTimelineIndex(
        const AChoreographerFrameCallbackData* data) {
    const ChoreographerFrameCallbackDataImpl* frameCallbackData =
            AChoreographerFrameCallbackData_to_ChoreographerFrameCallbackDataImpl(data);
    LOG_ALWAYS_FATAL_IF(!frameCallbackData->choreographer->inCallback(),
                        "Data is only valid in callback");
    return frameCallbackData->vsyncEventData.preferredFrameTimelineIndex;
}
AVsyncId AChoreographerFrameCallbackData_getFrameTimelineVsyncId(
        const AChoreographerFrameCallbackData* data, size_t index) {
    const ChoreographerFrameCallbackDataImpl* frameCallbackData =
            AChoreographerFrameCallbackData_to_ChoreographerFrameCallbackDataImpl(data);
    LOG_ALWAYS_FATAL_IF(!frameCallbackData->choreographer->inCallback(),
                        "Data is only valid in callback");
    LOG_ALWAYS_FATAL_IF(index >= VsyncEventData::kFrameTimelinesLength, "Index out of bounds");
    return frameCallbackData->vsyncEventData.frameTimelines[index].vsyncId;
}
int64_t AChoreographerFrameCallbackData_getFrameTimelineExpectedPresentTimeNanos(
        const AChoreographerFrameCallbackData* data, size_t index) {
    const ChoreographerFrameCallbackDataImpl* frameCallbackData =
            AChoreographerFrameCallbackData_to_ChoreographerFrameCallbackDataImpl(data);
    LOG_ALWAYS_FATAL_IF(!frameCallbackData->choreographer->inCallback(),
                        "Data is only valid in callback");
    LOG_ALWAYS_FATAL_IF(index >= VsyncEventData::kFrameTimelinesLength, "Index out of bounds");
    return frameCallbackData->vsyncEventData.frameTimelines[index].expectedPresentationTime;
}
int64_t AChoreographerFrameCallbackData_getFrameTimelineDeadlineNanos(
        const AChoreographerFrameCallbackData* data, size_t index) {
    const ChoreographerFrameCallbackDataImpl* frameCallbackData =
            AChoreographerFrameCallbackData_to_ChoreographerFrameCallbackDataImpl(data);
    LOG_ALWAYS_FATAL_IF(!frameCallbackData->choreographer->inCallback(),
                        "Data is only valid in callback");
    LOG_ALWAYS_FATAL_IF(index >= VsyncEventData::kFrameTimelinesLength, "Index out of bounds");
    return frameCallbackData->vsyncEventData.frameTimelines[index].deadlineTimestamp;
}

>>>>>>> 013d28fc
AChoreographer* AChoreographer_create() {
    Choreographer* choreographer = new Choreographer(nullptr);
    status_t result = choreographer->initialize();
    if (result != OK) {
        ALOGW("Failed to initialize");
        return nullptr;
    }
    return Choreographer_to_AChoreographer(choreographer);
}

void AChoreographer_destroy(AChoreographer* choreographer) {
    if (choreographer == nullptr) {
        return;
    }

    delete AChoreographer_to_Choreographer(choreographer);
}

int AChoreographer_getFd(const AChoreographer* choreographer) {
    return AChoreographer_to_Choreographer(choreographer)->getFd();
}

void AChoreographer_handlePendingEvents(AChoreographer* choreographer, void* data) {
    // Pass dummy fd and events args to handleEvent, since the underlying
    // DisplayEventDispatcher doesn't need them outside of validating that a
    // Looper instance didn't break, but these args circumvent those checks.
    Choreographer* impl = AChoreographer_to_Choreographer(choreographer);
    impl->handleEvent(-1, Looper::EVENT_INPUT, data);
}<|MERGE_RESOLUTION|>--- conflicted
+++ resolved
@@ -20,7 +20,6 @@
 #include <android-base/thread_annotations.h>
 #include <gui/DisplayEventDispatcher.h>
 #include <gui/ISurfaceComposer.h>
-#include <gui/SurfaceComposerClient.h>
 #include <jni.h>
 #include <private/android/choreographer.h>
 #include <utils/Looper.h>
@@ -74,10 +73,12 @@
 } // namespace
 
 namespace android {
+using gui::VsyncEventData;
 
 struct FrameCallback {
     AChoreographer_frameCallback callback;
     AChoreographer_frameCallback64 callback64;
+    AChoreographer_extendedFrameCallback extendedCallback;
     void* data;
     nsecs_t dueTime;
 
@@ -96,8 +97,6 @@
 
 class Choreographer;
 
-<<<<<<< HEAD
-=======
 /**
  * Implementation of AChoreographerFrameCallbackData.
  */
@@ -109,7 +108,6 @@
     const Choreographer* choreographer;
 };
 
->>>>>>> 013d28fc
 struct {
     std::mutex lock;
     std::vector<Choreographer*> ptrs GUARDED_BY(lock);
@@ -122,7 +120,9 @@
 public:
     explicit Choreographer(const sp<Looper>& looper) EXCLUDES(gChoreographers.lock);
     void postFrameCallbackDelayed(AChoreographer_frameCallback cb,
-                                  AChoreographer_frameCallback64 cb64, void* data, nsecs_t delay);
+                                  AChoreographer_frameCallback64 cb64,
+                                  AChoreographer_extendedFrameCallback extendedCallback, void* data,
+                                  nsecs_t delay);
     void registerRefreshRateCallback(AChoreographer_refreshRateCallback cb, void* data)
             EXCLUDES(gChoreographers.lock);
     void unregisterRefreshRateCallback(AChoreographer_refreshRateCallback cb, void* data);
@@ -142,9 +142,8 @@
 
     static Choreographer* getForThread();
     virtual ~Choreographer() override EXCLUDES(gChoreographers.lock);
-    int64_t getVsyncId() const;
-    int64_t getFrameDeadline() const;
     int64_t getFrameInterval() const;
+    bool inCallback() const;
 
 private:
     Choreographer(const Choreographer&) = delete;
@@ -160,6 +159,8 @@
 
     void scheduleCallbacks();
 
+    ChoreographerFrameCallbackDataImpl createFrameCallbackData(nsecs_t timestamp) const;
+
     std::mutex mLock;
     // Protected by mLock
     std::priority_queue<FrameCallback> mFrameCallbacks;
@@ -167,6 +168,7 @@
 
     nsecs_t mLatestVsyncPeriod = -1;
     VsyncEventData mLastVsyncEventData;
+    bool mInCallback = false;
 
     const sp<Looper> mLooper;
     const std::thread::id mThreadId;
@@ -207,6 +209,7 @@
     // Only poke DisplayManagerGlobal to unregister if we previously registered
     // callbacks.
     if (gChoreographers.ptrs.empty() && gChoreographers.registeredToDisplayManager) {
+        gChoreographers.registeredToDisplayManager = false;
         JNIEnv* env = getJniEnv();
         if (env == nullptr) {
             ALOGW("JNI environment is unavailable, skipping choreographer cleanup");
@@ -225,10 +228,12 @@
     }
 }
 
-void Choreographer::postFrameCallbackDelayed(
-        AChoreographer_frameCallback cb, AChoreographer_frameCallback64 cb64, void* data, nsecs_t delay) {
+void Choreographer::postFrameCallbackDelayed(AChoreographer_frameCallback cb,
+                                             AChoreographer_frameCallback64 cb64,
+                                             AChoreographer_extendedFrameCallback extendedCallback,
+                                             void* data, nsecs_t delay) {
     nsecs_t now = systemTime(SYSTEM_TIME_MONOTONIC);
-    FrameCallback callback{cb, cb64, data, now + delay};
+    FrameCallback callback{cb, cb64, extendedCallback, data, now + delay};
     {
         std::lock_guard<std::mutex> _l{mLock};
         mFrameCallbacks.push(callback);
@@ -320,8 +325,9 @@
         // Fortunately, these events are small so sending packets across the
         // socket should be atomic across processes.
         DisplayEventReceiver::Event event;
-        event.header = DisplayEventReceiver::Event::Header{DisplayEventReceiver::DISPLAY_EVENT_NULL,
-                                                           PhysicalDisplayId(0), systemTime()};
+        event.header =
+                DisplayEventReceiver::Event::Header{DisplayEventReceiver::DISPLAY_EVENT_NULL,
+                                                    PhysicalDisplayId::fromPort(0), systemTime()};
         injectEvent(event);
     }
 }
@@ -383,7 +389,15 @@
     }
     mLastVsyncEventData = vsyncEventData;
     for (const auto& cb : callbacks) {
-        if (cb.callback64 != nullptr) {
+        if (cb.extendedCallback != nullptr) {
+            const ChoreographerFrameCallbackDataImpl frameCallbackData =
+                    createFrameCallbackData(timestamp);
+            mInCallback = true;
+            cb.extendedCallback(reinterpret_cast<const AChoreographerFrameCallbackData*>(
+                                        &frameCallbackData),
+                                cb.data);
+            mInCallback = false;
+        } else if (cb.callback64 != nullptr) {
             cb.callback64(timestamp, cb.data);
         } else if (cb.callback != nullptr) {
             cb.callback(timestamp, cb.data);
@@ -392,8 +406,8 @@
 }
 
 void Choreographer::dispatchHotplug(nsecs_t, PhysicalDisplayId displayId, bool connected) {
-    ALOGV("choreographer %p ~ received hotplug event (displayId=%s, connected=%s), ignoring.",
-            this, to_string(displayId).c_str(), toString(connected));
+    ALOGV("choreographer %p ~ received hotplug event (displayId=%s, connected=%s), ignoring.", this,
+          to_string(displayId).c_str(), toString(connected));
 }
 
 void Choreographer::dispatchModeChanged(nsecs_t, PhysicalDisplayId, int32_t, nsecs_t) {
@@ -412,35 +426,30 @@
 
 void Choreographer::handleMessage(const Message& message) {
     switch (message.what) {
-    case MSG_SCHEDULE_CALLBACKS:
-        scheduleCallbacks();
-        break;
-    case MSG_SCHEDULE_VSYNC:
-        scheduleVsync();
-        break;
-    case MSG_HANDLE_REFRESH_RATE_UPDATES:
-        handleRefreshRateUpdates();
-        break;
-    }
-}
-
-int64_t Choreographer::getVsyncId() const {
-    return mLastVsyncEventData.id;
-}
-
-int64_t Choreographer::getFrameDeadline() const {
-    return mLastVsyncEventData.deadlineTimestamp;
-}
-
-<<<<<<< HEAD
+        case MSG_SCHEDULE_CALLBACKS:
+            scheduleCallbacks();
+            break;
+        case MSG_SCHEDULE_VSYNC:
+            scheduleVsync();
+            break;
+        case MSG_HANDLE_REFRESH_RATE_UPDATES:
+            handleRefreshRateUpdates();
+            break;
+    }
+}
+
 int64_t Choreographer::getFrameInterval() const {
     return mLastVsyncEventData.frameInterval;
-=======
+}
+
+bool Choreographer::inCallback() const {
+    return mInCallback;
+}
+
 ChoreographerFrameCallbackDataImpl Choreographer::createFrameCallbackData(nsecs_t timestamp) const {
     return {.frameTimeNanos = timestamp,
             .vsyncEventData = mLastVsyncEventData,
             .choreographer = this};
->>>>>>> 013d28fc
 }
 
 } // namespace android
@@ -453,6 +462,12 @@
 static inline const Choreographer* AChoreographer_to_Choreographer(
         const AChoreographer* choreographer) {
     return reinterpret_cast<const Choreographer*>(choreographer);
+}
+
+static inline const ChoreographerFrameCallbackDataImpl*
+AChoreographerFrameCallbackData_to_ChoreographerFrameCallbackDataImpl(
+        const AChoreographerFrameCallbackData* data) {
+    return reinterpret_cast<const ChoreographerFrameCallbackDataImpl*>(data);
 }
 
 // Glue for private C api
@@ -507,6 +522,11 @@
                                                     void* data, uint32_t delayMillis) {
     return AChoreographer_postFrameCallbackDelayed64(choreographer, callback, data, delayMillis);
 }
+void AChoreographer_routePostExtendedFrameCallback(AChoreographer* choreographer,
+                                                   AChoreographer_extendedFrameCallback callback,
+                                                   void* data) {
+    return AChoreographer_postExtendedFrameCallback(choreographer, callback, data);
+}
 void AChoreographer_routeRegisterRefreshRateCallback(AChoreographer* choreographer,
                                                      AChoreographer_refreshRateCallback callback,
                                                      void* data) {
@@ -517,13 +537,29 @@
                                                        void* data) {
     return AChoreographer_unregisterRefreshRateCallback(choreographer, callback, data);
 }
-
-int64_t AChoreographer_getVsyncId(const AChoreographer* choreographer) {
-    return AChoreographer_to_Choreographer(choreographer)->getVsyncId();
-}
-
-int64_t AChoreographer_getFrameDeadline(const AChoreographer* choreographer) {
-    return AChoreographer_to_Choreographer(choreographer)->getFrameDeadline();
+int64_t AChoreographerFrameCallbackData_routeGetFrameTimeNanos(
+        const AChoreographerFrameCallbackData* data) {
+    return AChoreographerFrameCallbackData_getFrameTimeNanos(data);
+}
+size_t AChoreographerFrameCallbackData_routeGetFrameTimelinesLength(
+        const AChoreographerFrameCallbackData* data) {
+    return AChoreographerFrameCallbackData_getFrameTimelinesLength(data);
+}
+size_t AChoreographerFrameCallbackData_routeGetPreferredFrameTimelineIndex(
+        const AChoreographerFrameCallbackData* data) {
+    return AChoreographerFrameCallbackData_getPreferredFrameTimelineIndex(data);
+}
+AVsyncId AChoreographerFrameCallbackData_routeGetFrameTimelineVsyncId(
+        const AChoreographerFrameCallbackData* data, size_t index) {
+    return AChoreographerFrameCallbackData_getFrameTimelineVsyncId(data, index);
+}
+int64_t AChoreographerFrameCallbackData_routeGetFrameTimelineExpectedPresentTimeNanos(
+        const AChoreographerFrameCallbackData* data, size_t index) {
+    return AChoreographerFrameCallbackData_getFrameTimelineExpectedPresentTimeNanos(data, index);
+}
+int64_t AChoreographerFrameCallbackData_routeGetFrameTimelineDeadlineNanos(
+        const AChoreographerFrameCallbackData* data, size_t index) {
+    return AChoreographerFrameCallbackData_getFrameTimelineDeadlineNanos(data, index);
 }
 
 int64_t AChoreographer_getFrameInterval(const AChoreographer* choreographer) {
@@ -543,24 +579,32 @@
 }
 
 void AChoreographer_postFrameCallback(AChoreographer* choreographer,
-        AChoreographer_frameCallback callback, void* data) {
-    AChoreographer_to_Choreographer(choreographer)->postFrameCallbackDelayed(
-            callback, nullptr, data, 0);
+                                      AChoreographer_frameCallback callback, void* data) {
+    AChoreographer_to_Choreographer(choreographer)
+            ->postFrameCallbackDelayed(callback, nullptr, nullptr, data, 0);
 }
 void AChoreographer_postFrameCallbackDelayed(AChoreographer* choreographer,
-        AChoreographer_frameCallback callback, void* data, long delayMillis) {
-    AChoreographer_to_Choreographer(choreographer)->postFrameCallbackDelayed(
-            callback, nullptr, data, ms2ns(delayMillis));
+                                             AChoreographer_frameCallback callback, void* data,
+                                             long delayMillis) {
+    AChoreographer_to_Choreographer(choreographer)
+            ->postFrameCallbackDelayed(callback, nullptr, nullptr, data, ms2ns(delayMillis));
+}
+void AChoreographer_postExtendedFrameCallback(AChoreographer* choreographer,
+                                              AChoreographer_extendedFrameCallback callback,
+                                              void* data) {
+    AChoreographer_to_Choreographer(choreographer)
+            ->postFrameCallbackDelayed(nullptr, nullptr, callback, data, 0);
 }
 void AChoreographer_postFrameCallback64(AChoreographer* choreographer,
-        AChoreographer_frameCallback64 callback, void* data) {
-    AChoreographer_to_Choreographer(choreographer)->postFrameCallbackDelayed(
-            nullptr, callback, data, 0);
+                                        AChoreographer_frameCallback64 callback, void* data) {
+    AChoreographer_to_Choreographer(choreographer)
+            ->postFrameCallbackDelayed(nullptr, callback, nullptr, data, 0);
 }
 void AChoreographer_postFrameCallbackDelayed64(AChoreographer* choreographer,
-        AChoreographer_frameCallback64 callback, void* data, uint32_t delayMillis) {
-    AChoreographer_to_Choreographer(choreographer)->postFrameCallbackDelayed(
-            nullptr, callback, data, ms2ns(delayMillis));
+                                               AChoreographer_frameCallback64 callback, void* data,
+                                               uint32_t delayMillis) {
+    AChoreographer_to_Choreographer(choreographer)
+            ->postFrameCallbackDelayed(nullptr, callback, nullptr, data, ms2ns(delayMillis));
 }
 void AChoreographer_registerRefreshRateCallback(AChoreographer* choreographer,
                                                 AChoreographer_refreshRateCallback callback,
@@ -573,8 +617,6 @@
     AChoreographer_to_Choreographer(choreographer)->unregisterRefreshRateCallback(callback, data);
 }
 
-<<<<<<< HEAD
-=======
 int64_t AChoreographerFrameCallbackData_getFrameTimeNanos(
         const AChoreographerFrameCallbackData* data) {
     const ChoreographerFrameCallbackDataImpl* frameCallbackData =
@@ -627,7 +669,6 @@
     return frameCallbackData->vsyncEventData.frameTimelines[index].deadlineTimestamp;
 }
 
->>>>>>> 013d28fc
 AChoreographer* AChoreographer_create() {
     Choreographer* choreographer = new Choreographer(nullptr);
     status_t result = choreographer->initialize();
