/*
 * Copyright (C) 2018 The Android Open Source Project
 *
 * Licensed under the Apache License, Version 2.0 (the "License");
 * you may not use this file except in compliance with the License.
 * You may obtain a copy of the License at
 *
 *      http://www.apache.org/licenses/LICENSE-2.0
 *
 * Unless required by applicable law or agreed to in writing, software
 * distributed under the License is distributed on an "AS IS" BASIS,
 * WITHOUT WARRANTIES OR CONDITIONS OF ANY KIND, either express or implied.
 * See the License for the specific language governing permissions and
 * limitations under the License.
 */

/**
 * @addtogroup NdkBinder
 * @{
 */

/**
 * @file binder_parcel.h
 * @brief A collection of data that can be sent as a single packet.
 */

#pragma once

#include <sys/cdefs.h>

#include <android/binder_status.h>

struct AIBinder;
typedef struct AIBinder AIBinder;

__BEGIN_DECLS
#if __ANDROID_API__ >= __ANDROID_API_Q__

/**
 * This object represents a package of data that can be sent between processes. When transacting, an
 * instance of it is automatically created to be used for the transaction. When two processes use
 * binder to communicate, they must agree on a format of this parcel to be used in order to transfer
 * data. This is usually done in an IDL (see AIDL, specificially).
 */
struct AParcel;
typedef struct AParcel AParcel;

/**
 * Cleans up a parcel.
 */
void AParcel_delete(AParcel* parcel) __INTRODUCED_IN(29);

/**
 * This is called to allocate an array with a given length. If allocation fails, null should be
 * returned.
 */
typedef void* (*AParcel_arrayReallocator)(void* vectorData, size_t length);

// @START-PRIMITIVE-VECTOR-GETTERS
/**
 * This is called to get the underlying data from an arrayData object.
 *
 * This will never be called for an empty array.
 */
typedef int32_t* (*AParcel_int32ArrayGetter)(void* arrayData);

/**
 * This is called to get the underlying data from an arrayData object.
 *
 * This will never be called for an empty array.
 */
typedef uint32_t* (*AParcel_uint32ArrayGetter)(void* arrayData);

/**
 * This is called to get the underlying data from an arrayData object.
 *
 * This will never be called for an empty array.
 */
typedef int64_t* (*AParcel_int64ArrayGetter)(void* arrayData);

/**
 * This is called to get the underlying data from an arrayData object.
 *
 * This will never be called for an empty array.
 */
typedef uint64_t* (*AParcel_uint64ArrayGetter)(void* arrayData);

/**
 * This is called to get the underlying data from an arrayData object.
 *
 * This will never be called for an empty array.
 */
typedef float* (*AParcel_floatArrayGetter)(void* arrayData);

/**
 * This is called to get the underlying data from an arrayData object.
 *
 * This will never be called for an empty array.
 */
typedef double* (*AParcel_doubleArrayGetter)(void* arrayData);

/**
 * This is called to get the underlying data from an arrayData object.
 *
 * This will never be called for an empty array.
 */
typedef bool (*AParcel_boolArrayGetter)(const void* arrayData, size_t index);

/**
 * This is called to set an underlying value in an arrayData object at index.
 */
typedef void (*AParcel_boolArraySetter)(void* arrayData, size_t index, bool value);

/**
 * This is called to get the underlying data from an arrayData object.
 *
 * This will never be called for an empty array.
 */
typedef char16_t* (*AParcel_charArrayGetter)(void* arrayData);

/**
 * This is called to get the underlying data from an arrayData object.
 *
 * This will never be called for an empty array.
 */
typedef int8_t* (*AParcel_byteArrayGetter)(void* arrayData);

// @END-PRIMITIVE-VECTOR-GETTERS

/**
 * This is called to allocate a buffer
 *
 * The length here includes the space required to insert a '\0' for a properly formed c-str. If the
 * buffer returned from this function is retStr, it will be filled by AParcel_readString with the
 * data from the remote process, and it will be filled such that retStr[length] == '\0'.
 *
 * If allocation fails, null should be returned.
 */
<<<<<<< HEAD
typedef void* (*AParcel_string_reallocator)(void* stringData, size_t length);
=======
typedef void* (*AParcel_stringReallocator)(void* stringData, size_t length);
>>>>>>> d88ac7f7

/**
 * This is called to get the buffer from a stringData object.
 */
<<<<<<< HEAD
typedef char* (*AParcel_string_getter)(void* stringData);
=======
typedef char* (*AParcel_stringGetter)(void* stringData);
>>>>>>> d88ac7f7

/**
 * Writes an AIBinder to the next location in a non-null parcel. Can be null.
 */
binder_status_t AParcel_writeStrongBinder(AParcel* parcel, AIBinder* binder) __INTRODUCED_IN(29);

/**
 * Reads an AIBinder from the next location in a non-null parcel. This will fail if the binder is
 * non-null. One strong ref-count of ownership is passed to the caller of this function.
 */
binder_status_t AParcel_readStrongBinder(const AParcel* parcel, AIBinder** binder)
        __INTRODUCED_IN(29);

/**
 * Reads an AIBinder from the next location in a non-null parcel. This may read a null. One strong
 * ref-count of ownership is passed to the caller of this function.
 */
binder_status_t AParcel_readNullableStrongBinder(const AParcel* parcel, AIBinder** binder)
        __INTRODUCED_IN(29);

/**
 * Writes an AStatus object to the next location in a non-null parcel.
 *
 * If the status is considered to be a low-level status and has no additional information other
 * than a binder_status_t (for instance, if it is created with AStatus_fromStatus), then that
 * status will be returned from this method and nothing will be written to the parcel. If either
 * this happens or if writing the status object itself fails, the return value from this function
 * should be propagated to the client, and AParcel_readStatusHeader shouldn't be called.
 */
binder_status_t AParcel_writeStatusHeader(AParcel* parcel, const AStatus* status)
        __INTRODUCED_IN(29);

/**
 * Reads an AStatus from the next location in a non-null parcel. Ownership is passed to the caller
 * of this function.
 */
binder_status_t AParcel_readStatusHeader(const AParcel* parcel, AStatus** status)
        __INTRODUCED_IN(29);

/**
 * Writes string value to the next location in a non-null parcel.
 */
binder_status_t AParcel_writeString(AParcel* parcel, const char* string, size_t length)
        __INTRODUCED_IN(29);

/**
 * Reads and allocates string value from the next location in a non-null parcel.
 *
 * Data is passed to the string allocator once the string size is known. This data should be used to
 * point to some kind of string data. For instance, it could be a char*, and the string allocator
 * could be realloc. Then the getter would simply be a cast to char*. In more complicated cases,
 * stringData could be a structure containing additional string data.
 *
 * If this function returns a success, the buffer returned by allocator when passed stringData will
 * contain a null-terminated c-str read from the binder.
 */
binder_status_t AParcel_readString(const AParcel* parcel, AParcel_stringReallocator reallocator,
                                   AParcel_stringGetter getter, void** stringData)
        __INTRODUCED_IN(29);

// @START-PRIMITIVE-READ-WRITE
/**
 * Writes int32_t value to the next location in a non-null parcel.
 */
binder_status_t AParcel_writeInt32(AParcel* parcel, int32_t value) __INTRODUCED_IN(29);

/**
 * Writes uint32_t value to the next location in a non-null parcel.
 */
binder_status_t AParcel_writeUint32(AParcel* parcel, uint32_t value) __INTRODUCED_IN(29);

/**
 * Writes int64_t value to the next location in a non-null parcel.
 */
binder_status_t AParcel_writeInt64(AParcel* parcel, int64_t value) __INTRODUCED_IN(29);

/**
 * Writes uint64_t value to the next location in a non-null parcel.
 */
binder_status_t AParcel_writeUint64(AParcel* parcel, uint64_t value) __INTRODUCED_IN(29);

/**
 * Writes float value to the next location in a non-null parcel.
 */
binder_status_t AParcel_writeFloat(AParcel* parcel, float value) __INTRODUCED_IN(29);

/**
 * Writes double value to the next location in a non-null parcel.
 */
binder_status_t AParcel_writeDouble(AParcel* parcel, double value) __INTRODUCED_IN(29);

/**
 * Writes bool value to the next location in a non-null parcel.
 */
binder_status_t AParcel_writeBool(AParcel* parcel, bool value) __INTRODUCED_IN(29);

/**
 * Writes char16_t value to the next location in a non-null parcel.
 */
binder_status_t AParcel_writeChar(AParcel* parcel, char16_t value) __INTRODUCED_IN(29);

/**
 * Writes int8_t value to the next location in a non-null parcel.
 */
binder_status_t AParcel_writeByte(AParcel* parcel, int8_t value) __INTRODUCED_IN(29);

/**
 * Reads into int32_t value from the next location in a non-null parcel.
 */
binder_status_t AParcel_readInt32(const AParcel* parcel, int32_t* value) __INTRODUCED_IN(29);

/**
 * Reads into uint32_t value from the next location in a non-null parcel.
 */
binder_status_t AParcel_readUint32(const AParcel* parcel, uint32_t* value) __INTRODUCED_IN(29);

/**
 * Reads into int64_t value from the next location in a non-null parcel.
 */
binder_status_t AParcel_readInt64(const AParcel* parcel, int64_t* value) __INTRODUCED_IN(29);

/**
 * Reads into uint64_t value from the next location in a non-null parcel.
 */
binder_status_t AParcel_readUint64(const AParcel* parcel, uint64_t* value) __INTRODUCED_IN(29);

/**
 * Reads into float value from the next location in a non-null parcel.
 */
binder_status_t AParcel_readFloat(const AParcel* parcel, float* value) __INTRODUCED_IN(29);

/**
 * Reads into double value from the next location in a non-null parcel.
 */
binder_status_t AParcel_readDouble(const AParcel* parcel, double* value) __INTRODUCED_IN(29);

/**
 * Reads into bool value from the next location in a non-null parcel.
 */
binder_status_t AParcel_readBool(const AParcel* parcel, bool* value) __INTRODUCED_IN(29);

/**
 * Reads into char16_t value from the next location in a non-null parcel.
 */
binder_status_t AParcel_readChar(const AParcel* parcel, char16_t* value) __INTRODUCED_IN(29);

/**
 * Reads into int8_t value from the next location in a non-null parcel.
 */
binder_status_t AParcel_readByte(const AParcel* parcel, int8_t* value) __INTRODUCED_IN(29);

/**
 * Writes an array of int32_t to the next location in a non-null parcel.
 */
binder_status_t AParcel_writeInt32Array(AParcel* parcel, const int32_t* value, size_t length)
        __INTRODUCED_IN(29);

/**
 * Writes an array of uint32_t to the next location in a non-null parcel.
 */
binder_status_t AParcel_writeUint32Array(AParcel* parcel, const uint32_t* value, size_t length)
        __INTRODUCED_IN(29);

/**
 * Writes an array of int64_t to the next location in a non-null parcel.
 */
binder_status_t AParcel_writeInt64Array(AParcel* parcel, const int64_t* value, size_t length)
        __INTRODUCED_IN(29);

/**
 * Writes an array of uint64_t to the next location in a non-null parcel.
 */
binder_status_t AParcel_writeUint64Array(AParcel* parcel, const uint64_t* value, size_t length)
        __INTRODUCED_IN(29);

/**
 * Writes an array of float to the next location in a non-null parcel.
 */
binder_status_t AParcel_writeFloatArray(AParcel* parcel, const float* value, size_t length)
        __INTRODUCED_IN(29);

/**
 * Writes an array of double to the next location in a non-null parcel.
 */
binder_status_t AParcel_writeDoubleArray(AParcel* parcel, const double* value, size_t length)
        __INTRODUCED_IN(29);

/**
 * Writes an array of bool to the next location in a non-null parcel.
 */
binder_status_t AParcel_writeBoolArray(AParcel* parcel, const void* arrayData,
                                       AParcel_boolArrayGetter getter, size_t length)
        __INTRODUCED_IN(29);

/**
 * Writes an array of char16_t to the next location in a non-null parcel.
 */
binder_status_t AParcel_writeCharArray(AParcel* parcel, const char16_t* value, size_t length)
        __INTRODUCED_IN(29);

/**
 * Writes an array of int8_t to the next location in a non-null parcel.
 */
binder_status_t AParcel_writeByteArray(AParcel* parcel, const int8_t* value, size_t length)
        __INTRODUCED_IN(29);

/**
 * Reads an array of int32_t from the next location in a non-null parcel.
 */
binder_status_t AParcel_readInt32Array(const AParcel* parcel, void** arrayData,
                                       AParcel_arrayReallocator reallocator,
                                       AParcel_int32ArrayGetter getter) __INTRODUCED_IN(29);

/**
 * Reads an array of uint32_t from the next location in a non-null parcel.
 */
binder_status_t AParcel_readUint32Array(const AParcel* parcel, void** arrayData,
                                        AParcel_arrayReallocator reallocator,
                                        AParcel_uint32ArrayGetter getter) __INTRODUCED_IN(29);

/**
 * Reads an array of int64_t from the next location in a non-null parcel.
 */
binder_status_t AParcel_readInt64Array(const AParcel* parcel, void** arrayData,
                                       AParcel_arrayReallocator reallocator,
                                       AParcel_int64ArrayGetter getter) __INTRODUCED_IN(29);

/**
 * Reads an array of uint64_t from the next location in a non-null parcel.
 */
binder_status_t AParcel_readUint64Array(const AParcel* parcel, void** arrayData,
                                        AParcel_arrayReallocator reallocator,
                                        AParcel_uint64ArrayGetter getter) __INTRODUCED_IN(29);

/**
 * Reads an array of float from the next location in a non-null parcel.
 */
binder_status_t AParcel_readFloatArray(const AParcel* parcel, void** arrayData,
                                       AParcel_arrayReallocator reallocator,
                                       AParcel_floatArrayGetter getter) __INTRODUCED_IN(29);

/**
 * Reads an array of double from the next location in a non-null parcel.
 */
binder_status_t AParcel_readDoubleArray(const AParcel* parcel, void** arrayData,
                                        AParcel_arrayReallocator reallocator,
                                        AParcel_doubleArrayGetter getter) __INTRODUCED_IN(29);

/**
 * Reads an array of bool from the next location in a non-null parcel.
 */
binder_status_t AParcel_readBoolArray(const AParcel* parcel, void** arrayData,
                                      AParcel_arrayReallocator reallocator,
                                      AParcel_boolArraySetter setter) __INTRODUCED_IN(29);

/**
 * Reads an array of char16_t from the next location in a non-null parcel.
 */
binder_status_t AParcel_readCharArray(const AParcel* parcel, void** arrayData,
                                      AParcel_arrayReallocator reallocator,
                                      AParcel_charArrayGetter getter) __INTRODUCED_IN(29);

/**
 * Reads an array of int8_t from the next location in a non-null parcel.
 */
binder_status_t AParcel_readByteArray(const AParcel* parcel, void** arrayData,
                                      AParcel_arrayReallocator reallocator,
                                      AParcel_byteArrayGetter getter) __INTRODUCED_IN(29);

// @END-PRIMITIVE-READ-WRITE

#endif //__ANDROID_API__ >= __ANDROID_API_Q__
__END_DECLS

/** @} */<|MERGE_RESOLUTION|>--- conflicted
+++ resolved
@@ -136,20 +136,12 @@
  *
  * If allocation fails, null should be returned.
  */
-<<<<<<< HEAD
-typedef void* (*AParcel_string_reallocator)(void* stringData, size_t length);
-=======
 typedef void* (*AParcel_stringReallocator)(void* stringData, size_t length);
->>>>>>> d88ac7f7
 
 /**
  * This is called to get the buffer from a stringData object.
  */
-<<<<<<< HEAD
-typedef char* (*AParcel_string_getter)(void* stringData);
-=======
 typedef char* (*AParcel_stringGetter)(void* stringData);
->>>>>>> d88ac7f7
 
 /**
  * Writes an AIBinder to the next location in a non-null parcel. Can be null.
