--- conflicted
+++ resolved
@@ -745,22 +745,13 @@
     return NO_ERROR;
 }
 
-<<<<<<< HEAD
 status_t BufferQueueConsumer::dumpState(const String8& prefix, String8* outResult) const {
-    const IPCThreadState* ipc = IPCThreadState::self();
-    const pid_t pid = ipc->getCallingPid();
-    const uid_t uid = ipc->getCallingUid();
-    if ((uid != AID_SHELL)
-            && !PermissionCache::checkPermission(String16(
-            "android.permission.DUMP"), pid, uid)) {
-        outResult->appendFormat("Permission Denial: can't dump BufferQueueConsumer "
-=======
-void BufferQueueConsumer::dumpState(String8& result, const char* prefix) const {
     struct passwd* pwd = getpwnam("shell");
     uid_t shellUid = pwd ? pwd->pw_uid : 0;
     if (!shellUid) {
+        int savedErrno = errno;
         BQ_LOGE("Cannot get AID_SHELL");
-        return;
+        return savedErrno ? -savedErrno : UNKNOWN_ERROR;
     }
 
     const IPCThreadState* ipc = IPCThreadState::self();
@@ -768,8 +759,7 @@
     const uid_t uid = ipc->getCallingUid();
     if ((uid != shellUid) &&
         !PermissionCache::checkPermission(String16("android.permission.DUMP"), pid, uid)) {
-        result.appendFormat("Permission Denial: can't dump BufferQueueConsumer "
->>>>>>> 219b580f
+        outResult->appendFormat("Permission Denial: can't dump BufferQueueConsumer "
                 "from pid=%d, uid=%d\n", pid, uid);
         android_errorWriteWithInfoLog(0x534e4554, "27046057",
                 static_cast<int32_t>(uid), NULL, 0);
